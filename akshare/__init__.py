--- conflicted
+++ resolved
@@ -3177,13 +3177,8 @@
 """
 申万宏源行业分类数据
 """
-<<<<<<< HEAD
+
 from akshare.stock.stock_industry_sw import stock_industry_clf_hist_sw
-=======
-from akshare.stock.stock_industry_sw import (
-    sw_stock_industry_classification_hist,
-)
->>>>>>> 1f82c2d5
 
 """
 投资评级
