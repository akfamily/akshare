"""
AKShare 是基于 Python 的开源财经数据接口库，实现对股票、期货、期权、基金、债券、外汇、加密货币等金
融产品的量价数据，基本面数据和另类数据从数据采集，数据清洗到数据下载的工具，满足金融数据科学
家，数据科学爱好者在数据获取方面的需求。它的特点是利用 AKShare 获取的是基于可信任数据源
发布的原始数据，广大数据科学家可以利用原始数据进行再加工，从而得出科学的结论。如果您使用其他编程语言或软件
请使用 AKTools 来快速搭建 AKShare HTTP API 接口。
"""

"""
版本更新记录:
0.1.13
更新所有基于 fushare 的接口
0.1.14
更新 requirements.txt 文件
0.1.15
自动安装所需要的 packages
0.1.16
修正部分函数命名
0.1.17
更新版本号自动管理
0.1.18
更新说明文档
0.1.19
修正 cot.py 中请求错误
0.1.20
修正 __doc__
0.1.21
修复 __doc__
0.1.22
修复命名和绘图
0.1.23
修复错误机制
0.1.24
增加奇货可查所有指数数据获取接口
0.1.25
修复 qhck 接口
0.1.26
修复代码格式问题
0.1.27
修复说明格式问题
0.1.28
更新说明文档
0.1.29
规范说明文档格式
0.1.30
规范说明文档格式
0.1.31
规范 cot.py 函数说明
0.1.32
update futures_basis.py
0.1.33
增加奇货可查数据三个接口:
get_qhkc_index, get_qhkc_index_trend, get_qhkc_index_profit_loss
使用方法请 help(get_qhkc_index) 查看
0.1.34
增加奇货可查-资金数据三个接口:
get_qhkc_fund_position_change, get_qhkc_fund_bs, get_qhkc_fund_position
使用方法请 help(get_qhkc_fund_position_change) 查看
0.1.35
增加奇货可查-工具-外盘比价接口:
get_qhkc_tool_foreign
使用方法请 help(get_qhkc_tool_foreign) 查看
0.1.36
增加奇货可查-工具-各地区经济数据接口:
get_qhkc_tool_gdp
使用方法请 help(get_qhkc_tool_gdp) 查看
0.1.37
增加中国银行间市场交易商协会-债券接口
get_bond_bank
使用方法请 help(get_bond_bank) 查看
0.1.38
修正
0.1.39
模块化处理
0.1.40
统一接口函数参数 start --> start_day; end --> end_day
0.1.41
更新大连商品交易所-苯乙烯-EB品种
0.1.42
更新上海期货交易所-上海国际能源交易中心-20号胶-NR品种
更新上海期货交易所-不锈钢-SS品种
0.1.43
修复 example --> qhkc_api.py 函数调用
0.1.44
修复 example --> daily_run.py 函数调用
0.1.45
修复 akdocker.md 函数接口调用说明和感谢单位
0.1.46
修复 akdocker.md 图片显示
0.1.47
修复 akdocker.md 增加说明部分
0.1.48
更新大连商品交易所-粳米-RR品种
0.1.49
增加智道智科-私募指数数据接口
使用方法请 help(get_zdzk_fund_index) 查看
0.1.50
更新 akdocker.md 文件
0.1.51
更新官方文档: https://akshare.readthedocs.io
0.1.52
增加量化策略和量化平台板块
0.1.53
增加期货品种列表和名词解释
0.1.54
修改 AkShare的初衷, 增加管理期货策略指数
0.1.55
新增 99期货(http://www.99qh.com/d/store.aspx) 库存数据接口
0.1.56
修复 99期货(http://www.99qh.com/d/store.aspx) 库存数据接口
0.1.57
更新 md 文件数据接口
0.1.58
更新 md 文件数据接口
0.1.59
更新 md 文件数据接口
0.1.60
更新 致谢部分, 申明借鉴和引用的 package
0.1.61
更新说明文档
0.1.62
提供英为财情-股票指数-全球股指与期货指数数据接口
https://cn.investing.com/indices/
0.1.63
更新说明文档-致谢英为财情
0.1.64
更新 get_country_index 返回格式为日期索引
0.1.65
更新 get_country_index 返回格式数据开盘, 收盘, 高, 低为浮点型
0.1.66
提供英为财情-股票指数-全球股指与期货指数数据接口
https://cn.investing.com/rates-bonds/
新增 get_country_bond 返回格式数据开盘, 收盘, 高, 低为浮点型
0.1.67
更新说明文档-私募指数数据说明
0.1.68
更新说明文档-私募指数数据说明-增加图片
0.1.69
更新说明文档-债券说明格式调整
0.1.70
更新大商所, 郑商所商品期权数据接口
0.1.71
更新大商所, 郑商所, 上期所商品期权数据接口
0.1.72
修改大商所, 郑商所, 上期所商品期权数据接口
增加函数说明
更新说明文档-期权部分
0.1.73
更新说明文档-期权部分
0.1.74
更新说明文档格式调整
0.1.75
新增外汇接口, 银行间债券市场行情数据接口
0.1.76
更新说明文档
0.1.77
新增全球期货历史数据查询接口
0.1.78
新增全球宏观数据-中国宏观数据
年度、月度CPI数据, 年度M2数据
0.1.79
更新说明文档
0.1.80
更新说明文档-刷新
0.1.81
新增全球宏观数据-中国宏观数据
中国年度PPI数据
中国年度PMI数据
中国年度GDP数据
中国年度财新PMI数据
中国外汇储备数据
中国电力能源数据
中国年度非制造业PMI数据
人民币中间报价汇率
0.1.82
新增全球宏观数据-美国宏观数据
美联储利率决议报告
美国非农就业人数报告
美国失业率报告
美国EIA原油库存报告
0.1.83
更新说明文档
0.1.84
新增全球宏观数据-美国宏观数据
美国初请失业金人数报告
美国核心PCE物价指数年率报告
美国CPI月率报告
美联储劳动力市场状况指数报告
美国ADP就业人数报告
美国国内生产总值(GDP)报告
美国原油产量报告
新增全球宏观数据-欧洲宏观数据
欧洲央行决议报告
新增全球宏观数据-机构宏观数据
全球最大黄金ETF—SPDR Gold Trust持仓报告
全球最大白银ETF--iShares Silver Trust持仓报告
欧佩克报告
0.1.85
新增期货-仓单有效期接口
0.1.86
更新说明文档
0.1.87
新增和讯财经-企业社会责任数据接口
0.1.88
更新说明文档
0.1.89
更新requirements.txt
0.1.90
更新setup.py
0.1.91
新增和讯财经-中国概念股行情及日频历史数据接口
0.1.92
更新说明文档
0.1.93
新增交易法门-套利工具-跨期价差(自由价差)数据接口
0.1.94
新增生意社-商品与期货-现期图数据接口
新增西本新干线-指数数据
0.1.95
新增新浪财经-期货-实时数据接口
0.1.96
修正新浪财经-期货-实时数据接口-返回 current_price 字段为实时数据
0.1.97
修正新浪财经-期货-实时数据接口-返回 current_price 和 ask_price 字段为实时数据
0.1.98
修正版本更新错误
0.1.99
增加自动安装 pillow
0.2.1
增加港股当日(时点)行情数据和历史数据(前复权和后复权因子)
0.2.2
增加美股当日(时点)行情数据和历史数据(前复权因子)
0.2.3
增加金融期权
0.2.4
增加加密货币行情接口
0.2.5
增加 AKShare 接口导图
0.2.6
更新港股数据接口和说明文档
0.2.7
更新 qhkc_web 接口注释和说明文档
0.2.8
更新说明文档
0.2.9
更新A+H股数据实时行情数据和历史行情数据(后复权)
0.2.10
更新说明文档
0.2.11
更新说明文档
0.2.12
增加A股实时行情数据和历史行情数据
0.2.13
统一股票接口命名
0.2.14
统一股票接口命名, 去除 get
0.2.15
增加科创板实时行情数据和历史行情数据
0.2.16
增加银保监分局本级行政处罚数据
0.2.17
更新说明文档
0.2.18
修正银保监分局本级行政处罚数据接口字段命名
0.2.19
增加 Nodejs 安装说明
0.2.20
增加 Realized Library 接口
0.2.21
更新说明文档
0.2.22
更新说明文档
0.2.23
修正银保监分局本级行政处罚数据接口反扒升级-修改完成
0.2.24
增加FF多因子模型数据接口
0.2.25
更新说明文档
0.2.26
修正期货-实时行情: 接口命名, 字段补充及限制访问速度
0.2.27
增加新浪-外盘期货实时行情数据接口
0.2.28
修正新浪-外盘期货实时行情数据引入
更新文档
0.2.29
更新文档
0.2.30
监管-银保监: 反扒措施在变化, 更新接口
修正期货-国内-实时行情接口订阅问题
0.2.31
修正期货-国内-金融期货实时行情接口订阅问题
0.2.32
更新说明文档
0.2.33
更新说明文档-期货-外盘
0.2.34
新增新浪-指数实时行情和历史行情接口
0.2.35
新增新浪-指数和A股实时行情列表获取问题
0.2.36
新增腾讯财经-A股分笔行情历史数据
0.2.37
新增金十数据-实时监控接口
0.2.38
更新说明文档
0.2.39
更新说明文档目录结构
增加专题教程-pandas专题-连载
0.2.40
更新专题板块
0.2.41
更新说明文件
0.2.42
更新 MindMap
0.2.43
重构说明文档-模块化处理, 将 github 说明文档和 docs 在线文档分开处理
重构私募指数接口
0.2.44
增加日出和日落模块
0.2.45
增加河北空气指数数据
0.2.46
更新 requirements.txt
0.2.47
添加初始化文件
0.2.48
添加 websocket-client
0.2.49
南华期货-南华商品指数
0.2.50
修正英为财情-指数板块的成交量显示问题
0.2.51
消除部分警告信息
0.2.52
基差数据缺失错误提示修正
0.2.53
统一南华期货-商品指数历史走势-收益率指数
新增南华期货-商品指数历史走势-价格指数
新增南华期货-商品指数历史走势-波动率指数
0.2.54
添加 numpy 依赖
0.2.55
更新已实现波动率的说明文档
统一 ff_crr --> article_ff_crr
0.2.56
新增经济政策不确定性(EPU)数据接口
更新说明文档
修改示例说明
0.2.57
修改 air_hebei 接口, 默认返回全部城市
0.2.58
新增微博指数
0.2.59
增加西本新干线说明文档
0.2.60
新增百度指数
0.2.61
修正河北空气数据代码
0.2.62
新增百度搜索指数
新增百度资讯指数
新增百度媒体指数
0.2.63
更新指数-legend代码
0.2.64
fix pillow>=6.2.0
0.2.65
新增谷歌指数
0.2.66
修正南华指数URL硬编码问题
0.2.67
修正 get_futures_index 函数中上海期货交易所
CU 出现 cuefp 数据导致指数合成异常的问题
0.2.68
降低 Python 版本要求
0.2.69
降低python版本要求到 Python3.7.1
0.2.70
适配 VNPY 使用
0.2.71
交易法门数据接口
0.2.72
申万行业一级指数-实时
0.2.73
更新纯碱期货数据接口
0.2.74
新增AQI空气质量数据接口
0.2.75
新增申万一级指数接口
0.2.76
统一交易法门登录和数据获取接口
0.2.77
清除冗余函数
0.2.78
Python 降级
0.2.79
Python 降级
0.2.80
Python 3.6
0.2.81
html5lib
0.2.82
websockets-8.1
0.2.83
修复 weibo_index 函数日期格式问题
0.2.84
修复 baidu_index 接口
0.2.85
临时修复 baidu_index 接口
0.2.86
lxml 降级
0.2.87
lxml 降级
更新安装时的错误处理
0.2.88
pypinyin 降级
0.2.89
全国空气质量数据数据格式规范为数值型
0.2.90
更新注册仓单的产品参数和异常错误
0.2.91
世界五百强公司排名接口
0.2.92
更新中国债券市场行情数据接口
0.2.93
增加自动测试模型
0.2.94
增加私募基金管理人信息公示接口
0.2.95
增加中国证券投资基金业协会-信息公示
0.2.96
修复交易法门登录验证码
由于交易法门-数据部分权限缘故, 需要注册后方可使用
0.2.97
更新说明文档
0.2.98
增加甲醇期权和PTA期权
0.2.99
更新外汇数据接口, 规范格式
0.3.0
猫眼电影实时票房
0.3.1
更新说明文档
0.3.2
更新说明文档
0.3.3
更新外盘期货行情订阅时, 统一字段名称与网页端一致
0.3.4
新增能源-碳排放权数据
0.3.5
新增世界各大城市生活成本数据
0.3.6
商品现货价格指数
0.3.7
修复百度指数日期问题
0.3.8
新增中国宏观数据接口和文档说明
0.3.9
新增中国宏观杠杆率数据
0.3.10
修改金融期权数据接口
0.3.11
修复实时票房数据接口
0.3.12
新增新浪主力连续接口
0.3.13
新增新浪主力连续列表
0.3.14
中国倒闭公司名单
0.3.15
中国独角兽名单
中国千里马名单
0.3.16
东方财富-机构调研
0.3.17
东方财富网-数据中心-特色数据-机构调研
机构调研统计
机构调研详细
0.3.18
修复自动测试接口
0.3.19
修复融资融券字段名匹配问题
增加东方财富网-数据中心-特色数据-股票质押
0.3.20
东方财富网-数据中心-特色数据-股权质押
东方财富网-数据中心-特色数据-股权质押-股权质押市场概况: http://data.eastmoney.com/gpzy/marketProfile.aspx
东方财富网-数据中心-特色数据-股权质押-上市公司质押比例: http://data.eastmoney.com/gpzy/pledgeRatio.aspx
东方财富网-数据中心-特色数据-股权质押-重要股东股权质押明细: http://data.eastmoney.com/gpzy/pledgeDetail.aspx
东方财富网-数据中心-特色数据-股权质押-质押机构分布统计-证券公司: http://data.eastmoney.com/gpzy/distributeStatistics.aspx
东方财富网-数据中心-特色数据-股权质押-质押机构分布统计-银行: http://data.eastmoney.com/gpzy/distributeStatistics.aspx
东方财富网-数据中心-特色数据-股权质押-行业数据: http://data.eastmoney.com/gpzy/industryData.aspx
0.3.21
东方财富网-数据中心-特色数据-商誉
东方财富网-数据中心-特色数据-商誉-A股商誉市场概况: http://data.eastmoney.com/sy/scgk.html
东方财富网-数据中心-特色数据-商誉-商誉减值预期明细: http://data.eastmoney.com/sy/yqlist.html
东方财富网-数据中心-特色数据-商誉-个股商誉减值明细: http://data.eastmoney.com/sy/jzlist.html
东方财富网-数据中心-特色数据-商誉-个股商誉明细: http://data.eastmoney.com/sy/list.html
东方财富网-数据中心-特色数据-商誉-行业商誉: http://data.eastmoney.com/sy/hylist.html
0.3.22
期货规则-交易日历数据表
更新2020交易日历数据
0.3.23
东方财富网-数据中心-特色数据-股票账户统计: http://data.eastmoney.com/cjsj/gpkhsj.html
0.3.24
移除-交易法门系列老函数
因为交易法门网站需要会员登录后访问数据
0.3.25
增加-交易法门-工具-套利分析接口
增加-交易法门-工具-交易规则接口
0.3.26
增加-交易法门-数据-农产品-豆油
增加-交易法门-数据-黑色系-焦煤
增加-交易法门-工具-持仓分析-期货分析
增加-交易法门-工具-持仓分析-持仓分析
0.3.27
交易法门-说明文档
0.3.28
增加-股票指数-股票指数成份股接口
0.3.29
增加-股票指数-股票指数成份股接口-代码注释
0.3.30
增加-义乌小商品指数
0.3.31
修复-银保监分局本级行政处罚数据接口
接口重命名为: bank_fjcf_table_detail
0.3.32
新增-中国电煤价格指数
0.3.33
修复-银保监分局本级行政处罚数据接口-20200108新增字段后适应
0.3.34
增加-交易法门-工具-期限分析-基差日报
增加-交易法门-工具-期限分析-基差分析
增加-交易法门-工具-期限分析-期限结构
增加-交易法门-工具-期限分析-价格季节性
0.3.35
更新说明文档
0.3.36
# 交易法门-工具-仓单分析
增加-交易法门-工具-仓单分析-仓单日报
增加-交易法门-工具-仓单分析-仓单查询
增加-交易法门-工具-仓单分析-虚实盘比查询
# 交易法门-工具-资讯汇总
增加-交易法门-工具-资讯汇总-研报查询
增加-交易法门-工具-资讯汇总-交易日历
# 交易法门-工具-资金分析
增加-交易法门-工具-资金分析-资金流向
0.3.37
更新说明文档
0.3.38
修改-交易法门-工具-资金分析-资金流向函数的字段和说明文档
0.3.39
金十数据中心-经济指标-央行利率-主要央行利率
美联储利率决议报告
欧洲央行决议报告
新西兰联储决议报告
中国央行决议报告
瑞士央行决议报告
英国央行决议报告
澳洲联储决议报告
日本央行决议报告
俄罗斯央行决议报告
印度央行决议报告
巴西央行决议报告
macro_euro_gdp_yoy #  金十数据中心-经济指标-欧元区-国民经济运行状况-经济状况-欧元区季度GDP年率报告
macro_euro_cpi_mom #  金十数据中心-经济指标-欧元区-国民经济运行状况-物价水平-欧元区CPI月率报告
macro_euro_cpi_yoy #  金十数据中心-经济指标-欧元区-国民经济运行状况-物价水平-欧元区CPI年率报告
macro_euro_ppi_mom #  金十数据中心-经济指标-欧元区-国民经济运行状况-物价水平-欧元区PPI月率报告
macro_euro_retail_sales_mom #  金十数据中心-经济指标-欧元区-国民经济运行状况-物价水平-欧元区零售销售月率报告
macro_euro_employment_change_qoq #  金十数据中心-经济指标-欧元区-国民经济运行状况-劳动力市场-欧元区季调后就业人数季率报告
macro_euro_unemployment_rate_mom #  金十数据中心-经济指标-欧元区-国民经济运行状况-劳动力市场-欧元区失业率报告
macro_euro_trade_balance #  金十数据中心-经济指标-欧元区-贸易状况-欧元区未季调贸易帐报告
macro_euro_current_account_mom #  金十数据中心-经济指标-欧元区-贸易状况-欧元区经常帐报告
macro_euro_industrial_production_mom #  金十数据中心-经济指标-欧元区-产业指标-欧元区工业产出月率报告
macro_euro_manufacturing_pmi #  金十数据中心-经济指标-欧元区-产业指标-欧元区制造业PMI初值报告
macro_euro_services_pmi #  金十数据中心-经济指标-欧元区-产业指标-欧元区服务业PMI终值报告
macro_euro_zew_economic_sentiment #  金十数据中心-经济指标-欧元区-领先指标-欧元区ZEW经济景气指数报告
macro_euro_sentix_investor_confidence #  金十数据中心-经济指标-欧元区-领先指标-欧元区Sentix投资者信心指数报告
0.3.40
修复-欧洲央行决议报告
0.3.41
增加-东方财富网-经济数据-银行间拆借利率
0.3.42
# 中国
macro_china_gdp_yearly  # 金十数据中心-经济指标-中国-国民经济运行状况-经济状况-中国GDP年率报告
macro_china_cpi_yearly  # 金十数据中心-经济指标-中国-国民经济运行状况-物价水平-中国CPI年率报告
macro_china_cpi_monthly  # 金十数据中心-经济指标-中国-国民经济运行状况-物价水平-中国CPI月率报告
macro_china_ppi_yearly  # 金十数据中心-经济指标-中国-国民经济运行状况-物价水平-中国PPI年率报告
macro_china_exports_yoy  # 金十数据中心-经济指标-中国-贸易状况-以美元计算出口年率报告
macro_china_imports_yoy  # 金十数据中心-经济指标-中国-贸易状况-以美元计算进口年率
macro_china_trade_balance  # 金十数据中心-经济指标-中国-贸易状况-以美元计算贸易帐(亿美元)
macro_china_industrial_production_yoy  # 金十数据中心-经济指标-中国-产业指标-规模以上工业增加值年率
macro_china_pmi_yearly  # 金十数据中心-经济指标-中国-产业指标-官方制造业PMI
macro_china_cx_pmi_yearly  # 金十数据中心-经济指标-中国-产业指标-财新制造业PMI终值
macro_china_cx_services_pmi_yearly  # 金十数据中心-经济指标-中国-产业指标-财新服务业PMI
macro_china_non_man_pmi  # 金十数据中心-经济指标-中国-产业指标-中国官方非制造业PMI
macro_china_fx_reserves_yearly  # 金十数据中心-经济指标-中国-金融指标-外汇储备(亿美元)
macro_china_m2_yearly  # 金十数据中心-经济指标-中国-金融指标-M2货币供应年率
macro_china_shibor_all  # 金十数据中心-经济指标-中国-金融指标-上海银行业同业拆借报告
macro_china_hk_market_info  # 金十数据中心-经济指标-中国-金融指标-人民币香港银行同业拆息
macro_china_daily_energy  # 金十数据中心-经济指标-中国-其他-中国日度沿海六大电库存数据
macro_china_rmb  # 金十数据中心-经济指标-中国-其他-中国人民币汇率中间价报告
macro_china_market_margin_sz  # 金十数据中心-经济指标-中国-其他-深圳融资融券报告
macro_china_market_margin_sh  # 金十数据中心-经济指标-中国-其他-上海融资融券报告
macro_china_au_report  # 金十数据中心-经济指标-中国-其他-上海黄金交易所报告
macro_china_ctci  # 发改委-中国电煤价格指数-全国综合电煤价格指数
macro_china_ctci_detail  # 发改委-中国电煤价格指数-各价区电煤价格指数
macro_china_ctci_detail_hist  # 发改委-中国电煤价格指数-历史电煤价格指数
macro_china_money_supply  # 中国货币供应量
# 美国
macro_usa_gdp_monthly  # 金十数据中心-经济指标-美国-经济状况-美国GDP
macro_usa_cpi_monthly  # 金十数据中心-经济指标-美国-物价水平-美国CPI月率报告
macro_usa_core_cpi_monthly  # 金十数据中心-经济指标-美国-物价水平-美国核心CPI月率报告
macro_usa_personal_spending  # 金十数据中心-经济指标-美国-物价水平-美国个人支出月率报告
macro_usa_retail_sales  # 金十数据中心-经济指标-美国-物价水平-美国零售销售月率报告
macro_usa_import_price  # 金十数据中心-经济指标-美国-物价水平-美国进口物价指数报告
macro_usa_export_price  # 金十数据中心-经济指标-美国-物价水平-美国出口价格指数报告
macro_usa_lmci  # 金十数据中心-经济指标-美国-劳动力市场-LMCI
macro_usa_unemployment_rate  # 金十数据中心-经济指标-美国-劳动力市场-失业率-美国失业率报告
macro_usa_job_cuts  # 金十数据中心-经济指标-美国-劳动力市场-失业率-美国挑战者企业裁员人数报告
macro_usa_non_farm  # 金十数据中心-经济指标-美国-劳动力市场-就业人口-美国非农就业人数报告
macro_usa_adp_employment  # 金十数据中心-经济指标-美国-劳动力市场-就业人口-美国ADP就业人数报告
macro_usa_core_pce_price  # 金十数据中心-经济指标-美国-劳动力市场-消费者收入与支出-美国核心PCE物价指数年率报告
macro_usa_real_consumer_spending  # 金十数据中心-经济指标-美国-劳动力市场-消费者收入与支出-美国实际个人消费支出季率初值报告
macro_usa_trade_balance  # 金十数据中心-经济指标-美国-贸易状况-美国贸易帐报告
macro_usa_current_account  # 金十数据中心-经济指标-美国-贸易状况-美国经常帐报告
macro_usa_rig_count  # 金十数据中心-经济指标-美国-产业指标-制造业-贝克休斯钻井报告
# 金十数据中心-经济指标-美国-产业指标-制造业-美国个人支出月率报告
macro_usa_ppi  # 金十数据中心-经济指标-美国-产业指标-制造业-美国生产者物价指数(PPI)报告
macro_usa_core_ppi  # 金十数据中心-经济指标-美国-产业指标-制造业-美国核心生产者物价指数(PPI)报告
macro_usa_api_crude_stock  # 金十数据中心-经济指标-美国-产业指标-制造业-美国API原油库存报告
macro_usa_pmi  # 金十数据中心-经济指标-美国-产业指标-制造业-美国Markit制造业PMI初值报告
macro_usa_ism_pmi  # 金十数据中心-经济指标-美国-产业指标-制造业-美国ISM制造业PMI报告
macro_usa_nahb_house_market_index  # 金十数据中心-经济指标-美国-产业指标-房地产-美国NAHB房产市场指数报告
macro_usa_house_starts  # 金十数据中心-经济指标-美国-产业指标-房地产-美国新屋开工总数年化报告
macro_usa_new_home_sales  # 金十数据中心-经济指标-美国-产业指标-房地产-美国新屋销售总数年化报告
macro_usa_building_permits  # 金十数据中心-经济指标-美国-产业指标-房地产-美国营建许可总数报告
macro_usa_exist_home_sales  # 金十数据中心-经济指标-美国-产业指标-房地产-美国成屋销售总数年化报告
macro_usa_house_price_index  # 金十数据中心-经济指标-美国-产业指标-房地产-美国FHFA房价指数月率报告
macro_usa_spcs20 # 金十数据中心-经济指标-美国-产业指标-房地产-美国S&P/CS20座大城市房价指数年率报告
macro_usa_pending_home_sales  # 金十数据中心-经济指标-美国-产业指标-房地产-美国成屋签约销售指数月率报告
macro_usa_cb_consumer_confidence  # 金十数据中心-经济指标-美国-领先指标-美国谘商会消费者信心指数报告
macro_usa_nfib_small_business # 金十数据中心-经济指标-美国-领先指标-美国NFIB小型企业信心指数报告
macro_usa_michigan_consumer_sentiment # 金十数据中心-经济指标-美国-领先指标-美国密歇根大学消费者信心指数初值报告
macro_usa_eia_crude_rate  # 金十数据中心-经济指标-美国-其他-美国EIA原油库存报告
macro_usa_initial_jobless  # 金十数据中心-经济指标-美国-其他-美国初请失业金人数报告
macro_usa_crude_inner  # 金十数据中心-经济指标-美国-其他-美国原油产量报告
0.3.43
增加-交易法门-数据-黑色系-焦煤
0.3.44
更新宏观数据
macro_cons_gold_volume  # 全球最大黄金ETF—SPDR Gold Trust持仓报告
macro_cons_gold_change  # 全球最大黄金ETF—SPDR Gold Trust持仓报告
macro_cons_gold_amount  # 全球最大黄金ETF—SPDR Gold Trust持仓报告
macro_cons_silver_volume  # 全球最大白银ETF--iShares Silver Trust持仓报告
macro_cons_silver_change  # 全球最大白银ETF--iShares Silver Trust持仓报告
macro_cons_silver_amount  # 全球最大白银ETF--iShares Silver Trust持仓报告
macro_cons_opec_month  # 欧佩克报告-月度
0.3.45
增加中国证券投资基金业协会-信息公示
# 中国证券投资基金业协会-信息公示-会员信息
amac_member_info # 中国证券投资基金业协会-信息公示-会员信息-会员机构综合查询
# 中国证券投资基金业协会-信息公示-从业人员信息
amac_person_org_list # 中国证券投资基金业协会-信息公示-从业人员信息-基金从业人员资格注册信息
# 中国证券投资基金业协会-信息公示-私募基金管理人公示
amac_manager_info # 中国证券投资基金业协会-信息公示-私募基金管理人公示-私募基金管理人综合查询
amac_manager_classify_info # 中国证券投资基金业协会-信息公示-私募基金管理人公示-私募基金管理人分类公示
amac_member_sub_info # 中国证券投资基金业协会-信息公示-私募基金管理人公示-证券公司私募基金子公司管理人信息公示
# 中国证券投资基金业协会-信息公示-基金产品
amac_fund_info # 中国证券投资基金业协会-信息公示-基金产品-私募基金管理人基金产品
amac_securities_info # 中国证券投资基金业协会-信息公示-基金产品-证券公司集合资管产品公示
amac_aoin_info # 中国证券投资基金业协会-信息公示-基金产品-证券公司直投基金
amac_fund_sub_info # 中国证券投资基金业协会-信息公示-基金产品公示-证券公司私募投资基金
amac_fund_account_info # 中国证券投资基金业协会-信息公示-基金产品公示-基金公司及子公司集合资管产品公示
amac_fund_abs # 中国证券投资基金业协会-信息公示-基金产品公示-资产支持专项计划
amac_futures_info # 中国证券投资基金业协会-信息公示-基金产品公示-期货公司集合资管产品公示
# 中国证券投资基金业协会-信息公示-诚信信息
amac_manager_cancelled_info # 中国证券投资基金业协会-信息公示-诚信信息-已注销私募基金管理人名单
0.3.46
更新-商品期权-菜籽粕期权接口
修复 get_sector_futures 字段名问题
0.3.47
增加-商品期权-郑州商品交易所-期权-历史数据
0.3.48
修复 macro_cons_opec_month 接口数据更新问题
0.3.49
新增-交易法门-工具-仓单分析-虚实盘比日报接口
0.3.50
更新-说明文档
0.3.51
修复 macro_cons_opec_month 接口数据更新问题, 统一数据接口跟网页端统一
修复-百度指数-由用户输入cookie来访问数据及说明文档
0.3.52
新增-英为财情-外汇-货币对历史数据
0.3.53
修复-macro_usa_rig_count-接口返回数据
修复-rate_interbank-文档注释
0.3.54
新增-事件接口
新增-事件接口新型冠状病毒-网易
新增-事件接口新型冠状病毒-丁香园
0.3.55
更新-事件接口新型冠状病毒
0.3.56
更新-事件接口新型冠状病毒-全国疫情趋势图
0.3.57
更新-事件接口新型冠状病毒-分省地区
一些细节修复
0.3.58
新增-财富排行榜(英文版)
0.3.59
新增-currency_name_code-接口
0.3.60
修复-财富排行榜(英文版)-索引乱序问题
0.3.61
修复-事件接口新型冠状病毒-hospital-接口
0.3.62
修复-20200203交易日问题
0.3.63
修复-事件接口新型冠状病毒-网易接口
0.3.64
修复-事件接口新型冠状病毒-丁香园接口
0.3.65
修复-calendar.json 问题, 感谢 fxt0706
0.3.66
修复-epu_index-加载问题
0.3.67
修复-option_commodity-json数据加载问题
0.3.68
更名函数 movie_board -> box_office_spot
0.3.69
新增-epidemic_baidu
百度-新型冠状病毒肺炎-疫情实时大数据报告
0.3.70
修复-epidemic_dxy-字段问题
0.3.71
修复-epidemic_dxy-具体省份字段问题
0.3.72
新增-百度迁徙地图接口
0.3.73
修复文字表述
0.3.74
修复-epidemic_163-数据更新问题
0.3.75
修复-epidemic_dxy-图片显示问题
0.3.76
新增-stock_zh_index_daily_tx-补充新浪指数的数据缺失问题
0.3.77
修复-epidemic_163-数据更新问题
0.3.78
新增-bond_china_yield-中国债券信息网-国债及其他债券收益率曲线
0.3.79
修改-bond_china_yield-参数
0.3.80
新增-基金数据接口
0.3.81
新增-基金数据接口-净值
0.3.82
新增-小区查询
新增-相同行程查询
0.3.83
新增-交易法门-工具-套利分析-FullCarry
修改-交易法门-工具-期限分析-基差分析
0.3.84
新增-货币对-投机情绪报告
0.3.85
修复-epidemic_area_detail-增加下载进度提示
0.3.86
修复-epidemic_dxy-完善图片获取
0.3.87
新增-债券质押式回购成交明细数据
新增-细化到地市的疫情历史数据20200123至今
0.3.88
新增-交易法门-工具-持仓分析-持仓季节性
修复-epidemic_163
0.3.89
新增-epidemic_163-数据说明接口
0.3.90
修复-epidemic_dxy
0.3.91
修复-get_receipt-MA数值问题
0.3.92
新增-奇货可查接口测试
0.3.93
新增-奇货可查接口测试-代码补全
0.3.94
修复-epidemic_dxy
0.3.95
新增-债券-沪深债券
新增-债券-沪深可转债
0.3.96
修复-baidu_search_index-异常
0.3.97
新增-特许经营数据
0.3.98
修复-get_receipt-MA数值问题条件判断
0.3.99
修复-air_hebei-代码格式
0.4.1
修复-pandas-版本降级
0.4.2
修复-epidemic_baidu
0.4.3
新增-慈善中国
0.4.4
新增-epidemic_history-疫情所有历史数据
0.4.5
完善-慈善中国-类型注解
0.4.6
修复-charity_china_report
0.4.7
新增-测试接口
0.4.8
修复-epidemic_hist_all
修复-epidemic_hist_city
修复-epidemic_hist_province
0.4.9
新增-option_cffex_hs300_list_sina
新增-option_cffex_hs300_spot_sina
新增-option_cffex_hs300_daily_sina
新增-option_sse_list_sina
新增-option_sse_expire_day_sina
新增-option_sse_codes_sina
新增-option_sse_spot_price_sina
新增-option_sse_underlying_spot_price_sina
新增-option_sse_greeks_sina
新增-option_sse_minute_sina
新增-option_sse_daily_sina
0.4.10
修复-金十数据websocket接口
0.4.11
新增-交易法门-工具-资金分析-资金流向
新增-交易法门-工具-资金分析-沉淀资金
新增-交易法门-工具-资金分析-资金季节性
新增-交易法门-工具-资金分析-成交排名
0.4.12
新增-微博舆情报告
0.4.13
新增-Python3.8.1支持
0.4.14
修复-get_receipt-CZCE问题
0.4.15
修复-hf_subscribe_exchange_symbol-在Linux Python 3.8.1 报错问题
0.4.16
修复-get_js_dc_current
0.4.17
新增-知识图谱
0.4.18: fix: use tqdm replace print hints
0.4.19: fix: use tqdm replace print hints in energy_carbon.py and charity_china.py
0.4.20: add: jyfm_tools_position_structure and jyfm_tools_symbol_handbook
0.4.21: fix: macro_cons_opec_month print hints
0.4.22: fix: add tqdm desc
0.4.23: fix: add tqdm stock_zh_a_spot desc
0.4.24: fix: add get_us_stock_name to get the u.s. stock name
0.4.25: fix: upload setup.py file and set automate release and deploy
0.4.26: fix: bond_spot_quote and docs
0.4.27: test: automate test
0.4.28: test: automate test
0.4.29: feats: add currency interface
0.4.30: fix: futures_roll_yield.py/get_roll_yield: CUefp error
0.4.31: format: format currency.py
0.4.32: fix: china_bond.py
0.4.33: add: jyfm_tools_futures_arbitrage_matrix for jyfm futures
0.4.34: fix: get_czce_rank_table history-20171228 format
0.4.35: fix: get_czce_rank_table history-20071228 format
0.4.36: fix: macro_cons_opec_month
0.4.37: add: get_ine_daily to fetch SC and NR data
0.4.38: add: futures_sgx_daily to fetch futures data from sgx
0.4.39: refactor: migration.py/covid_19_163 interface
0.4.40: refactor: migration.py interface
0.4.41: fix: cot.py get_rank_sum_daily interface
0.4.42: add: wdbank.py test
0.4.43: add: wdbank.py dependencies
0.4.44: add: tool github
0.4.45: add: fund_public file and docs
0.4.46: add: macro_china_lpr
0.4.47: add: stock_em_analyst
0.4.48: add: stock_comment_em
0.4.49: add: stock_em_hsgt
0.4.50: fix: stock_em_sy_yq_list
0.4.51: add: stock_tfp_em
0.4.52: fix: migration.py
0.4.53: fix: futures_hq_sina.py
0.4.54: add: futures_foreign
0.4.55: fix: macro_constitute.py
0.4.56: add: index_vix
0.4.57: fix: covid-19; desc: delete pic show
0.4.58: add: qhkc api
0.4.59: add: jyfm_tools
0.4.60: fix: covid_19_dxy and cot.py
0.4.61: fix: cot.py dict keys use strip
0.4.62: fix: add PG into cons.py map_dict
0.4.63: add: energy_oil to add energy_oil_hist and energy_oil_detail
0.4.64: add: futures_em_spot_stock
0.4.65: add: futures_global_commodity_name_url_map
0.4.66: fix: fund_em.py timezone transfer
0.4.67: fix: covid covid_19_area_detail
0.4.68: fix: marco_usa
0.4.69: add: futures_cfmmc
0.4.70: add: covid_19 CSSE 数据接口
0.4.71: add: argus
0.4.72: add: stock_zh_tick_163
0.4.73: add: stock_zh_tick_tx_js
0.4.74: fix: stock_zh_tick_163 return tips
0.4.75: fix: nh_index
0.4.76: add: fred_md
0.4.77: fix: get_dce_option_daily
0.4.78: add: internal_flow_history
0.4.79: add: stock_dxsyl_em
0.4.80: fix: covid and docs
0.4.81: add: stock_yjyg_em and stock_yysj_em
0.4.82: fix: futures_xgx_index
0.4.83: fix: fortune_500.py
0.4.84: fix: a and kcb stock return format
0.4.85: fix: a and kcb stock field
0.4.86: add: hf_sp_500
0.4.87: fix: jinshi data update
0.4.88: fix: macro_china
0.4.89: fix: macro_other
0.4.90: fix: stock_zh_a and stock_zh_kcb return adjusted stock price
0.4.91: add: futures_inventory_em
0.4.92: fix: adjust hk_stock_sina, us_stock_sina
0.4.93: fix: air_quality
0.4.94: fix: air_quality path
0.4.95: add: js file
0.4.96: fix: format air interface
0.4.97: fix: interbank_rate_em.py add need_page parameter to control update content
0.4.98: add: mplfinance package
0.4.99: add: fund_em
0.5.1: fix: add PG to futures list
0.5.2: fix: air_zhenqi.py rename air_city_dict to air_city_table
0.5.3: add: add two fields into covid_163
0.5.4: fix: fix request_fun timeout and error type
0.5.5: fix: fund_graded_fund_daily_em return fields
0.5.6: fix: stock_us_sina.py rename columns
0.5.7: fix: import akshare only load functions
0.5.8: add: macro_china_money_supply
0.5.9: add: macro_china_new_house_price, macro_china_enterprise_boom_index, macro_china_national_tax_receipts
0.5.10: fix: zh_stock_ah_tx
0.5.11: fix: fund_em return fields
0.5.12: fix: add date to fund_em daily function
0.5.13: add: stock_fund
0.5.14: add: stock_market_fund_flow, stock_sector_fund_flow, stock_individual_fund_flow_rank
0.5.15: fix: baidu_index
0.5.16: add: fund_value_estimation_em
0.5.17: fix: delete macro_euro zero value
0.5.18: add: stock_financial_abstract, stock_financial_analysis_indicator
0.5.19: add: stock_add_stock, stock_ipo_info, stock_history_dividend_detail, stock_history_dividend
0.5.20: add: stock_restricted_shares, stock_circulate_stock_holder
0.5.21: add: futures_dce_position_rank
0.5.22: fix: fix futures_dce_position_rank return format
0.5.23: add: stock_sector_spot, stock_sector_detail
0.5.24: fix: futures_dce_position_rank
0.5.25: fix: futures_dce_position_rank return fields
0.5.26: add: stock_info
0.5.27: add: stock_hsgt_hold_stock_em
0.5.28: add: stock_fund_stock_holder, stock_main_stock_holder
0.5.29: fix: stock_em_sy
0.5.30: fix: air_zhenqi.py
0.5.31: fix: add futures_dce_position_rank_other to fix futures_dce_position_rank at 20160104
0.5.32: fix: futures_dce_position_rank_other return format
0.5.33: add: zh_bond_cov_sina and set pandas version
0.5.34: fix: set pandas version > 0.25
0.5.35: add: bond_cov_comparison and bond_zh_cov
0.5.36: fix: stock_info_sz_name_code return code format
0.5.37: add: stock_hold
0.5.38: fix: futures_dce_position_rank_other exchange symbol and variety
0.5.39: add: stock_recommend
0.5.40: fix: stock_recommend output format
0.5.41: fix: deprecated requests-html module
0.5.42: fix: reformat investing interface
0.5.43: fix: qhck interface
0.5.44: add: LME holding and stock report
0.5.45: fix: transform the data type of stock_zh_a_spot output
0.5.46: add: CFTC holding and stock
0.5.47: fix: fix index_investing_global interface
0.5.48: fix: fix stock_info_a_code_name interface
0.5.49: fix: fix stock_zh_a_daily interface
0.5.50: fix: fix get_roll_yield_bar interface
0.5.51: add: stock_summary
0.5.52: fix: fix get_roll_yield_bar interface
0.5.53: add: add watch_jinshi_quotes interface
0.5.54: add: add stock_price_js interface
0.5.55: add: add futures_czce_warehouse_receipt interface
0.5.56: add: add futures_dce_warehouse_receipt, futures_shfe_warehouse_receipt interface
0.5.57: fix: fix macro data interface
0.5.58: add: add stock_qsjy_em interface
0.5.59: fix: fix fund interface
0.5.60: fix: add index_bloomberg_billionaires interface
0.5.61: fix: fix futures_rule interface
0.5.62: add: add stock_a_pe, stock_a_pb interface
0.5.63: add: add stock_a_lg_indicator interface
0.5.64: add: add stock_a_high_low_statistics interface
0.5.65: add: add stock_a_below_net_asset_statistics interface
0.5.66: fix: fix stock_zh_a_daily default return unadjusted data
0.5.67: fix: fix R and MATLAB compatibility issues
0.5.68: add: add option_commodity_sina interface
0.5.69: fix: fix option_commodity_sina interface
0.5.70: merge: merge #4048
0.5.71: add: add tool_trade_date_hist interface
0.5.72: add: add fund_etf_category_sina, fund_etf_hist_sina interface
0.5.73: add: add stock_report_disclosure interface
0.5.74: add: add stock_zh_a_minute interface
0.5.75: add: add futures_zh_minute_sina interface
0.5.76: add: add option_finance_minute_sina interface
0.5.77: fix: fix currency_hist interface return data format
0.5.78: add: add hold field in futures_zh_minute_sina interface
0.5.79: add: add stock_report_fund_hold interface
0.5.80: fix: fix PG to futures cons file
0.5.81: add: add stock_zh_index_hist_csindex interface
0.5.82: fix: fix LU to futures cons file
0.5.83: fix: fix qhkc broker_positions_process interface
0.5.84: fix: fix tool_trade_date_hist_sina interface and update calendar.json
0.5.85: add: add index_stock_hist interface
0.5.86: fix: fix code format
0.5.87: fix: fix cot interface
0.5.88: fix: fix stock_account_statistics_em interface
0.5.89: add: add macro_china_new_financial_credit interface
0.5.90: add: add stock_sina_lhb interface
0.5.91: fix: fix covid for python3.8
0.5.92: fix: fix futures_daily_bar interface
0.5.93: add: add macro_china_fx_gold interface
0.5.94: add: add stock_zh_index_daily_em, bond_cb_jsl interface
0.5.95: fix: fix get_dce_option_daily interface
0.5.96: add: add stock_hsgt_hist_em interface
0.5.97: fix: fix remove mplfinance package in requirements.txt
0.5.98: add: add stock_hk_eniu_indicator interface
0.5.99: fix: fix stock_zh_ah_daily interface
0.6.1: fix: fix stock_zh_ah_daily interface set default value
0.6.2: fix: fix stock_zh_a_minute interface and add adjust parameter
0.6.3: fix: fix stock_zh_a_minute interface
0.6.4: add: add macro_china interface
0.6.5: add: add macro_china_wbck interface
0.6.6: fix: fix macro_china_wbck interface
0.6.7: add: add index_stock_cons_sina interface
0.6.8: fix: fix option_commodity interface
0.6.9: fix: fix stock_gpzy_pledge_ratio_em interface
0.6.10: add: add macro_china_hb, macro_china_gksccz, macro_china_bond_public interface
0.6.11: fix: fix python version should be 3.7 later
0.6.12: fix: fix stock_gpzy_distribute_statistics_company_em interface
0.6.13: add: add stock_us_fundamental interface
0.6.14: fix: fix stock_us_fundamental interface
0.6.15: fix: fix macro_china_market_margin_sh interface
0.6.16: fix: fix stock_us_daily time period and adjust for specific stock
0.6.17: fix: fix stock_js_weibo_report interface
0.6.18: fix: fix get_shfe_option_daily interface column name
0.6.19: fix: fix stock_hk_daily interface to process non-dividend stock
0.6.20: fix: fix covid_baidu interface
0.6.21: fix: fix futures_hf_spot interface
0.6.22: fix: fix stock_zh_index_daily_tx interface
0.6.23: fix: fix currency_hist interface
0.6.24: fix: fix stock_zh_kcb_spot interface
0.6.25: add: add stock_register_kcb interface
0.6.26: add: add stock_em_sy_list interface
0.6.27: fix: fix stock_sector_detail interface
0.6.28: add: add stock_register_cyb interface
0.6.29: fix: fix stock_zh_a_daily interface
0.6.30: add: add energy interface
0.6.31: fix: fix energy interface
0.6.32: fix: fix docs interface
0.6.33: fix: fix get_roll_yield_bar interface
0.6.34: fix: fix currency_investing and futures_inventory_em interface and add index_stock_cons_csindex interface
0.6.35: fix: fix get_futures_daily interface
0.6.36: fix: fix stock_info_a_code_name interface
0.6.37: fix: fix stock_sector_detail interface
0.6.38: fix: fix get_futures_daily interface
0.6.39: add: add stock_xgsglb_em interface
0.6.40: add: add stock_zh_a_new interface
0.6.41: fix: fix get_ine_daily interface
0.6.42: add: add bond_futures_deliverable_coupons interface
0.6.43: fix: fix bond_futures_deliverable_coupons interface
0.6.44: add: add futures_comex_inventory interface
0.6.45: add: add macro_china_xfzxx interface
0.6.46: add: add macro_china_reserve_requirement_ratio interface
0.6.47: fix: fix franchise_china interface
0.6.48: fix: fix get_rank_sum interface
0.6.49: fix: fix get_dce_rank_table interface
0.6.50: add: add macro_china_hgjck, macro_china_consumer_goods_retail interface
0.6.51: fix: fix macro_china_hgjck interface
0.6.52: add: add macro_china_society_electricity interface
0.6.53: add: add macro_china_society_traffic_volume interface
0.6.54: add: add macro_china_postal_telecommunicational interface
0.6.55: add: add macro_china_international_tourism_fx interface
0.6.56: add: add macro_china_swap_rate interface
0.6.57: fix: fix stock_sina_lhb_detail_daily interface
0.6.58: add: add bond_china_close_return interface
0.6.59: add: add macro_china_passenger_load_factor interface
0.6.60: fix: fix stock_sina_lhb_ggtj interface
0.6.61: fix: fix option_czce_hist interface
0.6.62: fix: fix sunrise_daily interface
0.6.63: fix: fix get_roll_yield_bar interface
0.6.64: add: add macro_china_insurance interface
0.6.65: add: add macro_china_supply_of_money interface
0.6.66: add: add support for python 3.9.0
0.6.67: add: add macro_china_foreign_exchange_gold interface
0.6.68: add: add macro_china_retail_price_index interface
0.6.69: fix: fix box_office_spot interface
0.6.70: fix: fix bond_investing_global interface
0.6.71: fix: fix futures_return_index_nh interface
0.6.72: fix: fix get_receipt interface
0.6.73: add: add news_cctv interface
0.6.74: fix: fix macro and acm interface
0.6.75: add: add movie_boxoffice interface
0.6.76: fix: fix remove execjs dependence
0.6.77: add: add macro_china_real_estate interface
0.6.78: fix: fix movie_boxoffice interface
0.6.79: fix: split movie_boxoffice to single interface
0.6.80: fix: movie_boxoffice interface
0.6.81: fix: fix stock_report_fund_hold interface
0.6.82: fix: fix stock_comment_em interface
0.6.83: add: add crypto_hist and crypto_name_url_table interface
0.6.84: fix: fix crypto_hist interface
0.6.85: fix: fix stock_a_pb and stock_a_pe interface
0.6.86: fix: fix stock_zh_a_minute interface
0.6.87: fix: remove email interface
0.6.88: fix: fix get_dce_rank_table interface
0.6.89: fix: fix get_dce_rank_table interface
0.6.90: add: add fund_em_rank interface
0.6.91: fix: fix get_futures_daily interface
0.6.92: add: add repo_rate_hist interface
0.6.93: fix: fix stock_report_fund_hold interface
0.6.94: fix: fix docs interface
0.6.95: fix: fix macro_china_market_margin_sh interface
0.6.96: fix: fix stock_zh_a_daily interface
0.6.97: add: add stock_hsgt_board_rank_em interface
0.6.98: fix: fix fortune_rank interface
0.6.99: add: add forbes_rank interface
0.7.1: fix: fix futures_dce_position_rank interface
0.7.2: add: add xincaifu_rank interface
0.7.3: add: add hurun_rank interface
0.7.4: fix: fix hurun_rank interface
0.7.5: add: add currency_pair_map interface
0.7.6: fix: fix stock_jgdy_detail_em interface
0.7.7: fix: fix stock_info interface
0.7.8: fix: fix bond_cb_jsl interface
0.7.9: fix: fix stock_jgdy_detail_em interface
0.7.10: fix: fix match_main_contract interface
0.7.11: fix: fix stock_analyst_rank_em and stock_analyst_detail_em interface
0.7.12: add: add stock_zh_a_cdr_daily interface
0.7.13: fix: fix stock_zh_a_cdr_daily and stock_zh_a_daily interface
0.7.14: fix: fix get_receipt interface
0.7.15: add: add futures_contract_detail interface
0.7.16: fix: fix futures_zh_spot interface
0.7.17: del: del zdzk interface
0.7.18: fix: fix stock_zh_a_daily interface
0.7.19: fix: fix stock_zh_a_daily interface
0.7.20: fix: fix stock_jgdy_tj_em interface
0.7.21: fix: fix zh_stock_kcb_report interface
0.7.22: fix: fix zh_stock_kcb_report interface
0.7.23: fix: fix fund_open_fund_info_em interface
0.7.24: fix: fix futures_spot_price_daily interface
0.7.25: add: add option_current_em interface
0.7.26: fix: fix option_current_em interface
0.7.27: add: add js_news interface
0.7.28: fix: fix js_news interface
0.7.29: fix: fix macro_china_market_margin_sh interface
0.7.30: add: add nlp_answer interface
0.7.31: fix: fix index_sw interface
0.7.32: add: add index_cni interface
0.7.33: add: add more index_cni interface
0.7.34: add: add stock_dzjy_sctj interface
0.7.35: add: add stock_dzjy_mrmx interface
0.7.36: add: add stock_dzjy_mrtj interface
0.7.37: add: add stock_dzjy_hygtj interface
0.7.38: add: add stock_dzjy_hyyybtj interface
0.7.39: add: add stock_dzjy_yybph interface
0.7.40: fix: fix js_news interface
0.7.41: add: add stock_yzxdr_em interface
0.7.42: fix: fix fund_etf_fund_daily_em interface
0.7.43: fix: fix match_main_contract interface
0.7.44: fix: fix stock_hk_daily interface
0.7.45: fix: fix stock_yzxdr_em interface
0.7.46: fix: fix option_czce_hist interface
0.7.47: fix: fix bond_zh_cov interface
0.7.48: fix: fix futures_dce_position_rank interface
0.7.49: fix: fix stock_us_zh_spot interface
0.7.50: fix: fix stock_hsgt_stock_statistics_em interface
0.7.51: fix: fix stock_us_daily interface
0.7.52: fix: fix stock_sector_fund_flow_rank interface
0.7.53: fix: fix stock_yzxdr_em interface
0.7.54: add: add stock_a_code_to_symbol interface
0.7.55: add: add stock_news_em interface
0.7.56: fix: fix stock_news_em interface
0.7.57: fix: fix xlrd support
0.7.58: fix: fix stock_zh_a_tick_tx_js support
0.7.59: fix: fix read_excel support
0.7.60: fix: fix fund_open_fund_daily_em interface
0.7.61: fix: fix calendar.json interface
0.7.62: fix: fix QQ group interface
0.7.63: add: add bond_summary_sse interface
0.7.64: fix: fix macro_cons_gold_volume interface
0.7.65: fix: fix fund_value_estimation_em interface
0.7.66: fix: fix fund_value_estimation_em interface
0.7.67: fix: fix get_dce_daily interface
0.7.68: fix: fix stock_zh_index_spot interface
0.7.69: fix: fix covid_19 interface
0.7.70: fix: fix get_dce_rank_table interface
0.7.71: fix: fix stock_us_daily interface
0.7.72: fix: fix get_ine_daily interface
0.7.73: add: add macro_china_money_supply interface
0.7.74: fix: fix stock_zh_a_minute interface
0.7.75: add: add bond_cash_summary_sse interface
0.7.76: fix: fix get_rank_sum_daily interface
0.7.77: fix: fix get_inventory_data interface
0.7.78: fix: fix futures_inventory_99 interface
0.7.79: fix: fix stock_a_below_net_asset_statistics interface
0.7.80: add: add bank_rank_banker interface
0.7.81: add: add macro_china_stock_market_cap interface
0.7.82: fix: fix macro_china_stock_market_cap interface
0.7.83: fix: fix stock_news_em interface
0.7.84: fix: fix covid_19_dxy interface
0.7.85: add: add futures_spot_price_previous interface
0.7.86: add: add fund_em_hk_rank interface
0.7.87: add: add fund_em_lcx_rank interface
0.7.88: fix: fix bond_repo_zh_tick interface
0.7.89: fix: fix stock_hk_daily interface
0.7.90: fix: fix stock_gpzy_pledge_ratio_em interface
0.7.91: fix: fix stock_report_disclosure interface
0.7.92: add: add fund_hk_fund_hist_em interface
0.7.93: add: add fund_portfolio_hold_em interface
0.7.94: fix: fix futures_spot_price_previous interface
0.7.95: add: add covid_19_trace interface
0.7.96: fix: fix bond_spot_quote interface
0.7.97: fix: fix bond_spot_deal interface
0.7.98: fix: fix stock_report_fund_hold interface
0.7.99: fix: fix stock_zh_a_daily interface
0.8.1: add: add stock_report_fund_hold_detail interface
0.8.2: fix: fix option_finance_board interface
0.8.3: fix: fix stock_zh_a_daily interface
0.8.4: fix: fix option interface
0.8.5: fix: fix bond_investing_global interface
0.8.6: add: add macro_china_shrzgm interface
0.8.7: add: add stock_zh_a_tick_163_now interface
0.8.8: fix: fix add PK to CZCE
0.8.9: add: add futures delivery and spot interface
0.8.10: fix: fix fund_portfolio_hold_em interface
0.8.11: add: add futures_to_spot_dce interface
0.8.12: add: add futures_delivery_shfe interface
0.8.13: fix: fix stock_us_daily interface
0.8.14: fix: fix fund_open_fund_rank_em interface
0.8.15: fix: fix chinese_to_english interface
0.8.16: fix: fix stock_a_pe interface
0.8.17: add: add stock_financial_report_sina interface
0.8.18: fix: fix futures_spot_price_daily interface
0.8.19: add: add stock_margin_sse interface
0.8.20: add: add stock_margin_detail_sse interface
0.8.21: fix: fix stock_szse_summary interface
0.8.22: fix: fix stock_zh_a_daily interface
0.8.23: fix: fix covid_19_dxy interface
0.8.24: fix: fix fund_value_estimation_em interface
0.8.25: fix: fix stock_zh_index_daily_tx interface
0.8.26: fix: fix stock_hk_daily interface
0.8.27: fix: fix get_dce_rank_table interface
0.8.28: fix: fix stock_analyst_rank_em interface
0.8.29: add: add fund_rating interface
0.8.30: add: add fund_manager interface
0.8.31: fix: fix stock_zh_a_minute interface
0.8.32: fix: fix get_dce_rank_table interface
0.8.33: add: add stock_profit_forecast interface
0.8.34: fix: fix index_investing_global interface
0.8.35: add: add bond_zh_us_rate interface
0.8.36: add: add stock_fhps_em interface
0.8.37: add: add stock_yjkb_em interface
0.8.38: fix: fix get_czce_daily interface
0.8.39: add: add stock_board_concept_cons_ths interface
0.8.40: fix: fix stock_board_concept_cons_ths interface
0.8.41: fix: fix energy_carbon_bj interface
0.8.42: fix: fix stock_zh_a_daily interface
0.8.43: fix: fix stock_yjyg_em interface
0.8.44: fix: fix stock_comment_em interface
0.8.45: add: add stock_sse_deal_daily interface
0.8.46: fix: fix stock_board_concept_cons_ths interface
0.8.47: add: add stock_board_concept_info_ths interface
0.8.48: fix: fix fund_rating_sh fund_rating_zs fund_rating_ja interface
0.8.49: add: add stock_yjbb_em interface
0.8.50: fix: fix stock_zh_index_spot interface
0.8.51: fix: fix stock_zh_a_spot interface
0.8.52: add: add stock_zcfz_em, stock_lrb_em, stock_xjll_em interface
0.8.53: fix: fix stock_zcfz_em interface
0.8.54: fix: fix stock_register_kcb interface
0.8.55: add: add stock_ipo_declare interface
0.8.56: fix: fix index_bloomberg_billionaires interface
0.8.57: fix: fix hurun_rank interface
0.8.58: add: add hurun_rank interface
0.8.59: fix: fix get_sector_futures interface
0.8.60: fix: fix currency_hist interface
0.8.61: fix: fix stock_hsgt_hold_stock_em interface
0.8.62: fix: fix stock_zh_a_tick_163 interface
0.8.63: fix: fix futures_zh_daily_sina interface
0.8.64: fix: fix futures_inventory_em interface
0.8.65: fix: fix futures_hq_spot_df interface
0.8.66: fix: fix currency_hist interface
0.8.67: fix: fix requirements.txt interface
0.8.68: fix: fix bond_investing_global interface
0.8.69: fix: fix stock_board_concept_cons_ths interface
0.8.70: add: add stock_board_concept_index_ths interface
0.8.71: fix: fix remove obor fold
0.8.72: fix: fix stock_board_concept_index_ths interface
0.8.73: add: add stock_board_industry_index_ths interface
0.8.74: fix: fix test interface
0.8.75: fix: fix stock_board_industry_index_ths interface
0.8.76: add: add stock_notice_report interface
0.8.77: fix: fix rate_interbank interface
0.8.78: fix: fix stock_board_concept_index_ths interface
0.8.79: add: add stock_lh_yyb_most, stock_lh_yyb_capital, stock_lh_yyb_control interface
0.8.80: fix: fix stock_yjkb_em interface
0.8.81: add: add crypto_bitcoin_hold_report interface
0.8.82: fix: fix energy_carbon_hb interface
0.8.83: fix: fix get_czce_daily interface
0.8.84: fix: fix amac_fund_abs interface
0.8.85: fix: fix rename amac_person_org_list to amac_person_fund_org_list interface
0.8.86: add: add amac_person_bond_org_list interface
0.8.87: add: add stock_fund_flow_concept interface
0.8.88: add: add stock_fund_flow_industry interface
0.8.89: add: add stock_fund_flow_individual interface
0.8.90: add: add stock_fund_flow_big_deal interface
0.8.91: add: add stock_ggcg_em interface
0.8.92: fix: fix stock_zh_a_daily interface
0.8.93: fix: fix bond_spot_deal interface
0.8.94: fix: fix stock_us_daily interface
0.8.95: add: add fund_new_found_em interface
0.8.96: fix: fix get_czce_rank_table interface
0.8.97: add: add stock_wc_hot_top interface
0.8.98: add: add index_kq interface
0.8.99: fix: fix stock_individual_fund_flow_rank interface
0.9.1: fix: fix stock_profit_forecast interface
0.9.2: fix: fix get_futures_daily interface
0.9.3: fix: fix get_futures_daily interface
0.9.4: fix: fix get_shfe_daily interface
0.9.5: add: add stock_hot_rank_wc interface
0.9.6: fix: fix stock_hot_rank_wc interface
0.9.7: fix: fix stock_hot_rank_wc interface
0.9.8: fix: fix forbes_rank interface
0.9.9: fix: fix stock_a_below_net_asset_statistics interface
0.9.10: fix: fix stock_hot_rank_wc interface
0.9.11: add: add drewry_wci_index interface
0.9.12: fix: fix bond_investing_global interface
0.9.13: fix: fix currency_hist interface
0.9.14: fix: fix futures_global_commodity_hist interface
0.9.15: add: add index_kq_fashion interface
0.9.16: add: add index_eri interface
0.9.17: fix: fix futures_global_commodity_hist interface
0.9.18: fix: fix stock_dxsyl_em interface
0.9.19: add: add stock_market_activity_legu interface
0.9.20: fix: fix stock_individual_fund_flow_rank interface
0.9.21: add: add index_cflp_price interface
0.9.22: add: add index_cflp_volume interface
0.9.23: fix: fix index_cflp_volume interface
0.9.24: fix: fix stock_info_sz_name_code interface
0.9.25: add: add car_gasgoo_sale_rank interface
0.9.26: fix: fix stock_hk_daily interface
0.9.27: fix: fix stock_report_fund_hold interface
0.9.28: add: add stock_average_position_legu interface
0.9.29: add: add stock_em_qbzf interface
0.9.30: add: add stock_em_pg interface
0.9.31: fix: fix index_investing_global interface
0.9.32: fix: fix bond_investing_global interface
0.9.33: add: add marco_china_hk interface
0.9.34: fix: fix get_futures_daily interface
0.9.35: fix: fix stock_zh_a_daily interface
0.9.36: fix: fix stock_zh_a_daily hfq and qfq interface
0.9.37: fix: fix stock_hot_rank_wc interface
0.9.38: add: add stock_zt_pool_em interface
0.9.39: fix: fix stock_us_daily interface
0.9.40: fix: fix bond_cov_comparison interface
0.9.41: fix: fix stock_zt_pool_previous_em interface
0.9.42: add: add stock_zt_pool_strong_em interface
0.9.43: fix: fix stock_zt_pool_strong_em interface
0.9.44: fix: fix stock_zt_pool_sub_new_em interface
0.9.45: fix: fix stock_zt_pool_em interface
0.9.46: fix: fix spot_goods interface
0.9.47: fix: fix futures_comex_inventory interface
0.9.48: fix: fix stock_zcfz_em interface
0.9.49: fix: fix stock_hk_daily interface
0.9.50: fix: fix futures_spot_stock interface
0.9.51: fix: fix stock_hk_daily interface
0.9.52: fix: remove internal_flow_history interface
0.9.53: add: add stock_zh_a_alerts_cls interface
0.9.54: fix: fix bond_zh_us_rate interface
0.9.55: fix: fix index_vix interface
0.9.56: fix: fix macro_fx_sentiment interface
0.9.57: fix: fix stock_zh_a_alerts_cls interface
0.9.58: add: add stock_staq_net_stop interface
0.9.59: fix: fix covid_19_baidu interface
0.9.60: fix: fix currency_convert interface
0.9.61: fix: fix stock_info_sz_name_code interface
0.9.62: add: add stock_zh_a_gdhs interface
0.9.63: fix: fix stock_zh_a_gdhs interface
0.9.64: add: add futures_sina_hold_pos interface
0.9.65: fix: fix bond_zh_us_rate interface
0.9.66: fix: fix set urllib3==1.25.11
0.9.67: fix: fix stock_hsgt_hold_stock_em interface
0.9.68: fix: fix stock_zh_a_tick_tx interface
0.9.69: add: add currency_boc_sina interface
0.9.70: add: add stock_zh_a_hist interface
0.9.71: fix: fix stock_zh_a_hist interface
0.9.72: fix: fix stock_zh_a_hist interface
0.9.73: fix: fix stock_zh_a_tick_tx_js interface
0.9.74: add: add stock_changes_em interface
0.9.75: add: add stock_hk_spot_em, stock_hk_hist interface
0.9.76: add: add stock_us_spot_em, stock_us_hist interface
0.9.77: fix: fix stock_us_hist interface
0.9.78: fix: fix rename python file name interface
0.9.79: add: add crypto_bitcoin_cme interface
0.9.80: fix: fix futures_display_main_sina interface
0.9.81: add: add crypto_crix interface
0.9.82: fix: fix crypto_crix interface
0.9.83: fix: fix crypto_crix interface
0.9.84: fix: fix rename futures_hq_spot to futures_foreign_commodity_realtime interface
0.9.85: fix: fix rate_interbank interface
0.9.86: add: add fund_aum_em interface
0.9.87: fix: fix death_company interface
0.9.88: fix: fix stock_financial_analysis_indicator interface
0.9.89: fix: fix fund_manager interface
0.9.90: fix: fix stock_a_below_net_asset_statistics interface
0.9.91: fix: fix stock_yjbb_em interface
0.9.92: fix: fix stock_tfp_em interface
0.9.93: fix: fix stock_zh_a_gdhs interface
0.9.94: add: add macro_china_qyspjg, macro_china_fdi interface
0.9.95: fix: fix stock_board_concept_index_ths interface
0.9.96: fix: fix stock_info_sz_name_code interface
0.9.97: fix: fix urllib3 version at 1.25.8
0.9.98: fix: fix js_news interface
0.9.99: fix: fix news_cctv interface
1.0.1: add: add macro_usa_phs interface
1.0.2: fix: fix macro_usa_phs interface
1.0.3: add: add macro_germany interface
1.0.4: fix: fix macro_china interface
1.0.5: add: add macro_china_gyzjz interface
1.0.6: fix: fix get_receipt interface
1.0.7: fix: fix get_ine_daily interface
1.0.8: fix: fix macro_china_cpi interface
1.0.9: fix: fix stock_zh_a_gdhs interface
1.0.10: fix: fix stock_zh_a_spot_em interface
1.0.11: fix: fix stock_board_industry_name_ths interface
1.0.12: fix: fix macro_china_money_supply interface
1.0.13: fix: fix rename stock_board_concept_index_ths to stock_board_concept_hist_ths interface
1.0.14: add: add stock_board_concept_cons_em and stock_board_concept_hist_em interface
1.0.15: fix: fix stock_hk_hist interface
1.0.16: fix: fix tool_trade_date_hist_sina interface
1.0.17: fix: fix calendar.json interface
1.0.18: fix: fix reformat macro_china_national_tax_receipts, macro_china_hgjck, macro_china_stock_market_cap interface
1.0.19: fix: fix marco_china_hk interface
1.0.20: fix: fix bond_zh_hs_cov_daily interface
1.0.21: fix: fix charity_china interface
1.0.22: fix: fix stock_xgsglb_em interface
1.0.23: fix: fix stock_dxsyl_em interface
1.0.24: fix: fix stock_board_concept_hist_em interface
1.0.25: fix: fix get_receipt interface
1.0.26: add: add energy_carbon_domestic interface
1.0.27: fix: fix get_roll_yield_bar interface
1.0.28: add: add covid_19_baidu interface
1.0.29: fix: fix covid_19_baidu interface
1.0.30: fix: fix option_czce_hist interface
1.0.31: fix: fix futures_foreign_commodity_realtime interface
1.0.32: fix: fix covid_19_baidu interface
1.0.33: fix: fix bond_china_close_return interface
1.0.34: fix: fix bond_china_close_return interface
1.0.35: fix: fix bond_cb_jsl interface
1.0.36: fix: fix stock_hsgt_north_net_flow_in_em interface
1.0.37: add: add macro_swiss interface
1.0.38: add: add macro_japan interface
1.0.39: add: add macro_uk interface
1.0.40: add: add stock_szse_margin interface
1.0.41: add: add macro_australia interface
1.0.42: fix: fix index_stock_hist interface
1.0.43: fix: fix stock_margin_detail_szse interface
1.0.44: fix: fix stock_margin_detail_szse interface
1.0.45: fix: fix option_dce_daily interface and rename interface in option_commodity
1.0.46: add: add futures_hog_info interface
1.0.47: fix: fix futures_hog_info interface
1.0.48: add: add macro_canada interface
1.0.49: fix: fix stock_individual_fund_flow interface
1.0.50: fix: fix stock_jgdy_tj_em interface
1.0.51: add: add sport_olympic_hist interface
1.0.52: add: add stock_financial_hk interface
1.0.53: fix: fix tool_trade_date_hist_sina interface
1.0.54: fix: fix macro_china_gdp_yearly interface
1.0.55: fix: fix macro_china_freight_index interface
1.0.56: add: add stock_a_ttm_lyr interface
1.0.57: add: add stock_a_all_pb interface
1.0.58: add: add futures_hog_rank interface
1.0.59: fix: fix futures_zh_daily_sina interface
1.0.60: fix: fix futures_main_sina interface
1.0.61: fix: fix stock_a_all_pb interface
1.0.62: add: add futures_egg_price interface
1.0.63: fix: fix remove jyfm interface
1.0.64: fix: fix rename zh_stock_kcb_report to stock_zh_kcb_report_em interface
1.0.65: fix: fix stock_gpzy_pledge_ratio_detail_em interface
1.0.66: fix: fix macro_cons_opec_month interface
1.0.67: fix: fix futures_sgx_daily interface
1.0.68: fix: remove agoyal_stock_return interface
1.0.69: fix: remove bank_rank_banker interface
1.0.70: fix: remove watch_jinshi_quotes interface
1.0.71: fix: remove watch_argus interface
1.0.72: fix: fix amac_fund_abs interface
1.0.73: add: add bond_cash_summary_sse interface
1.0.74: fix: fix bond_zh_hs_cov_spot interface
1.0.75: fix: fix bond_futures_deliverable_coupons interface
1.0.76: fix: fix stock_financial_hk_analysis_indicator_em interface
1.0.77: fix: fix macro_china_m2_yearly interface
1.0.78: add: add reits_realtime_em, reits_info_jsl interface
1.0.79: fix: fix news_cctv interface
1.0.80: add: add stock_zh_a_hist_min_em, stock_zh_a_hist_pre_min_em interface
1.0.81: add: add stock_us_hist_min_em, stock_hk_hist_min_em interface
1.0.82: fix: fix bond_zh_cov interface
1.0.83: fix: fix macro_china interface
1.0.84: add: add bond_zh_cov_info interface
1.0.85: fix: fix stock_report_fund_hold interface
1.0.86: fix: fix stock_zt_pool_dtgc_em interface
1.0.87: fix: fix macro_china_swap_rate interface
1.0.88: fix: fix stock_zh_a_hist_min_em interface
1.0.89: fix: fix stock_hk_hist_min_em interface
1.0.90: fix: fix stock_us_hist_min_em interface
1.0.91: fix: fix stock_zh_a_hist_min_em interface
1.0.92: fix: fix stock_zh_a_hist interface
1.0.93: fix: fix stock_hk_hist_min_em interface
1.0.94: fix: fix stock_zh_a_new interface
1.0.95: fix: fix stock_zh_a_daily interface
1.0.96: add: add stock_zh_a_st_em interface
1.0.97: fix: fix futures_spot_stock interface
1.0.98: add: add stock_zh_a_new_em interface
1.0.99: fix: fix stock_hot_rank_wc interface
1.1.1: add: add index_investing_global_from_url interface
1.1.2: add: add stock_us_pink_spot_em interface
1.1.3: add: add stock_us_famous_spot_em interface
1.1.4: fix: fix stock_average_position_legu interface
1.1.5: add: add stock_rank_forecast_cninfo interface
1.1.6: fix: fix futures_zh_minute_sina interface
1.1.7: fix: fix covid_19_trace interface
1.1.8: add: add stock_industry_pe_ratio_cninfo interface
1.1.9: fix: fix stock_price_js interface
1.1.10: fix: fix stock_hsgt_hold_stock_em interface
1.1.11: fix: fix stock_fund_flow_concept interface
1.1.12: fix: fix stock_fund_flow_industry interface
1.1.13: add: add stock_dividents_cninfo interface
1.1.14: fix: fix stock_fund_flow_concept interface
1.1.15: add: add stock_new_gh_cninfo interface
1.1.16: fix: fix stock_jgdy_detail_em interface
1.1.17: fix: fix stock_jgdy_tj_em interface
1.1.18: fix: fix stock_fund_flow_concept and stock_fund_flow_industry interface
1.1.19: add: add stock_new_ipo_cninfo interface
1.1.20: fix: fix stock_a_pe interface
1.1.21 fix: fix setuptools==57.5.0 package
1.1.22 fix: fix remove demjson package
1.1.23 fix: fix update urllib3 package
1.1.24 fix: fix email address
1.1.25 add: add stock_hold_num_cninfo interface
1.1.26 fix: fix stock_fund_flow_concept interface
1.1.27 add: add stock_hold_control_cninfo interface
1.1.28 fix: fix move project to AKFamily interface
1.1.29 fix: fix urllib3>=1.25.8 package
1.1.30 fix: fix stock_zh_index_hist_csindex interface
1.1.31 add: add stock_hold_management_detail_cninfo interface
1.1.32 add: add sw_index_representation_spot interface
1.1.33 fix: fix sw_index_xxx interface
1.1.34 fix: fix drewry_wci_index interface
1.1.35 fix: fix fund_etf_category_sina interface
1.1.36 fix: fix sw_index_daily_indicator interface
1.1.37 fix: fix drewry_wci_index interface
1.1.38 add: add futures_comm_info interface
1.1.39 fix: fix futures_comm_info interface
1.1.40 fix: fix remove covid_19_history interface
1.1.41 add: add stock_zh_b_sina interface
1.1.42 fix: fix stock_zh_a_minute interface
1.1.43 add: add stock_cg_guarantee_cninfo interface
1.1.44 fix: fix stock_zh_index_daily interface
1.1.45 fix: fix stock_zh_index_daily_tx interface
1.1.46 fix: fix remove watch_jinshi_fx interface
1.1.47 fix: fix stock_jgdy_tj_em and stock_jgdy_detail_em interface
1.1.48 fix: fix rename fund_em_portfolio_hold to fund_portfolio_hold_em interface
1.1.49 fix: fix stock_jgdy_tj_em and stock_jgdy_detail_em interface
1.1.50 add: add stock_cg_lawsuit_cninfo interface
1.1.51 fix: fix stock_hot_rank_wc interface
1.1.52 add: add stock_cg_equity_mortgage_cninfo interface
1.1.53 fix: fix index_detail_hist_adjust_cni interface
1.1.54 fix: fix stock_board_concept_hist_ths interface
1.1.55 fix: fix stock_sina_lhb_ggtj and stock_sina_lhb_jgzz interface
1.1.56 add: add fund_aum_hist_em interface
1.1.57 fix: fix stock_sina_lhb_ggtj and stock_sina_lhb_jgzz interface
1.1.58 add: add bond_treasure_issue_cninfo interface
1.1.59 add: add bond_local_government_issue_cninfo interface
1.1.60 add: add bond_corporate_issue_cninfo interface
1.1.61 add: add bond_cov_issue_cninfo interface
1.1.62 fix: fix bond_zh_us_rate interface
1.1.63 add: add bond_cov_stock_issue_cninfo interface
1.1.64 add: add fund_report_stock_cninfo interface
1.1.65 fix: fix stock_notice_report interface
1.1.66 add: add fund_report_industry_allocation_cninfo interface
1.1.67 fix: fix stock_zh_index_hist_csindex interface
1.1.68 fix: fix index_stock_cons_csindex interface
1.1.69 add: add fund_scale_open_sina interface
1.1.70 add: add fund_scale_close_sina interface
1.1.71 add: add fund_scale_structured_sina interface
1.1.72 add: add fund_report_asset_allocation_cninfo interface
1.1.73 add: add stock_zh_index_value_csindex interface
1.1.74 fix: fix fund_etf_fund_info_em interface
1.1.75 add: add index_value_hist_funddb interface
1.1.76 fix: fix amac_fund_info interface
1.1.77 fix: fix stock_zh_a_tick_163_now interface
1.1.78 add: add stock_hsgt_individual_em interface
1.1.79 fix: fix stock_jgdy_tj_em interface
1.1.80 add: add support for Python 3.10 interface
1.1.81 add: add stock_hsgt_individual_detail_em interface
1.1.82 fix: fix stock_tfp_em interface
    1. rename stock_em_tfp to stock_tfp_em
    2. reformat output data type
1.1.83 add: add stock_ipo_benefit_ths interface
1.1.84 fix: fix stock_board_industry_index_ths interface
    1. add start_date and end_date parameters
1.1.85 fix: fix stock_hsgt_stock_statistics_em interface
1.1.86 fix: fix stock_hsgt_stock_statistics_em interface
1.1.87 fix: fix stock_hsgt_hist_em interface
1.1.88 fix: fix stock_sector_spot interface
1.1.89 fix: fix stock_sector_detail interface
1.1.90 fix: fix stock_board_concept_name_ths interface
1.1.91 fix: fix stock_hsgt_individual_detail_em interface
1.1.92 add: add stock_rank_cxg_ths interface
1.1.93 add: add stock_rank_cxd_ths interface
1.1.94 fix: fix fund_portfolio_hold_em interface
1.1.95 fix: fix stock_board_concept_hist_ths interface
1.1.96 add: add bond_zh_hs_cov_min interface
1.1.97 add: add stock_rank_lxsz_ths interface
1.1.98 add: add stock_rank_lxxd_ths interface
1.1.99 add: add stock_rank_cxfl_ths interface
1.2.1 add: add stock_rank_cxsl_ths interface
1.2.2 fix: fix zh_subscribe_exchange_symbol interface
1.2.3 add: add stock_rank_xstp_ths interface
1.2.4 fix: fix fund_portfolio_hold_em interface
1.2.5 fix: fix index_stock_hist interface
1.2.6 add: add stock_rank_xxtp_ths interface
1.2.7 add: add stock_rank_ljqd_ths interface
1.2.8 add: add stock_rank_ljqs_ths interface
1.2.9 fix: fix stock_zh_a_gdhs interface
1.2.10 fix: fix bond_zh_hs_daily interface
1.2.11 add: add stock_zh_a_gdhs_detail_em interface
1.2.12 fix: fix stock_zh_a_gdhs interface
1.2.13 add: add stock_rank_xzjp_ths interface
1.2.14 add: add sw_index_second_spot interface
1.2.15 fix: fix stock_board_industry_name_ths interface
1.2.16 add: add stock_board_cons_ths interface
1.2.17 fix: fix amac_fund_info interface
1.2.18 fix: fix amac interface
1.2.19 fix: fix amac cons.py interface
1.2.20 fix: fix stock_zh_a_spot_em interface
1.2.21 fix: fix stock_zh_a_hist interface
1.2.22 fix: fix amac_fund_info interface
1.2.23 add: add video_tv interface
1.2.24 fix: fix car_gasgoo_sale_rank interface
1.2.25 fix: fix amac_manager_classify_info interface
1.2.26 fix: fix amac interface
1.2.27 add: add online_value_artist interface
1.2.28 add: add club_rank_game interface
1.2.29 add: add player_rank_game interface
1.2.30 add: add business_value_artist interface
1.2.31 fix: fix stock_zt_pool_em interface
1.2.32 add: add video_variety_show interface
1.2.33 add: add fund_fh_em interface
1.2.34 fix: fix fund_open_fund_info_em interface
1.2.35 fix: fix fund_open_fund_info_em interface
1.2.36 add: add stock_info_bj_name_code interface
1.2.37 fix: fix stock_info_a_code_name interface
1.2.38 fix: fix futures_foreign_commodity_realtime interface
1.2.39 fix: fix stock_info_sh_delist interface
1.2.40 add: add fund_scale_change_em interface
1.2.41 add: add fund_hold_structure_em interface
1.2.42 fix: fix fund_manager interface
1.2.43 fix: fix get_czce_daily interface
1.2.44 add: add futures_index_cscidx interface
1.2.45 fix: fix stock_info_a_code_name interface
1.2.46 add: add stock_board_industry_cons_em interface
1.2.47 fix: fix covid_19_dxy interface
1.2.48 fix: fix covid_19_dxy interface
1.2.49 fix: fix rate_interbank interface
1.2.50 fix: fix futures_price_index_nh interface
1.2.51 add: add futures_hq_subscribe_exchange_symbol interface
1.2.52 fix: fix futures_foreign_commodity_realtime interface
1.2.53 add: add get_ine_daily interface
1.2.54 fix: fix bond_zh_hs_cov_min interface
1.2.55 add: add stock_repurchase_em interface
1.2.56 fix: fix stock_zh_a_tick_163 interface
1.2.57 add: add stock_us_hist_fu interface
1.2.58 fix: fix stock_board_concept_hist_ths interface
1.2.59 fix: fix macro_china_hk interface
1.2.60 fix: fix macro_china_hk interface
1.2.61 fix: fix stock_board_concept_hist_ths interface
1.2.62 fix: fix stock_dzjy_sctj interface
1.2.63 add: add spot_hist_sge interface
1.2.64 add: add spot_silver_benchmark_sge interface
1.2.65 remove: remove wdbank interface
1.2.66 add: add spot_golden_benchmark_sge interface
1.2.67 fix: fix air_quality_hebei interface
1.2.68 fix: fix stock_financial_hk_analysis_indicator_em interface
1.2.69 fix: fix get_futures_daily interface
1.2.70 fix: fix sw_index_spot interface
1.2.71 add: add sw_index_third_info interface
1.2.72 add: add sw_index_third_cons interface
1.2.73 fix: fix sw_index_third_cons interface
1.2.74 fix: fix macro_australia and macro_canada interface
1.2.75 fix: fix docs interface
1.2.76 fix: fix amac_person_fund_org_list interface
1.2.77 add: add bond_cb_adj_logs_jsl interface
1.2.78 fix: fix amac_person_fund_org_list interface
1.2.79 fix: fix amac_person_fund_org_list interface
1.2.80 fix: fix sw_index_daily interface
1.2.81 fix: fix stock_us_hist_fu interface
1.2.82 fix: fix spot_symbol_table_sge interface
1.2.83 fix: fix macro_bank interface
1.2.84 fix: fix repo_rate_hist interface
1.2.85 fix: fix repo_rate_hist interface
1.2.86 add: add stock_a_pe_and_pb interface
1.2.87 add: add stock_hk_ggt_components_em interface
1.2.88 fix: fix futures_nh_index interface
1.2.89 fix: fix futures_index_cscidx interface
1.2.90 fix: fix stock_board_industry_index_ths interface
1.2.91 fix: fix fund_etf_hist_sina interface
1.2.92 fix: fix futures_zh_spot interface
1.2.93 fix: fix fund_manager interface
1.2.94 fix: fix fund_new_found_em interface
1.2.95 add: add stock_individual_info_em interface
1.2.96 fix: fix match_main_contract interface
1.2.97 fix: fix stock_profit_forecast interface
1.2.98 fix: fix futures_spot_stock interface
1.2.99 fix: fix PYPI info
1.3.1 fix: fix option_shfe_daily interface
1.3.2 fix: remove github interface
1.3.3 fix: fix stock_em_ztb interface
1.3.4 fix: fix stock_hsgt_stock_statistics_em interface
1.3.5 fix: update QQ info
1.3.6 fix: fix stock_dzjy_sctj interface
1.3.7 fix: fix stock_hsgt_north_xxxx interface
1.3.8 fix: fix stock_info_change_name interface
1.3.9 add: add index_sugar_msweet interface
1.3.10 fix: fix index_sugar_msweet interface
1.3.11 fix: fix index_cflp_price interface
1.3.12 add: add index_inner_quote_sugar_msweet interface
1.3.13 fix: fix stock_zh_a_tick_163 interface
1.3.14 fix: fix stock_zh_a_scr_report interface
1.3.15 fix: fix option_current_em interface
1.3.16 fix: fix stock_account_statistics_em interface
1.3.17 fix: fix stock_sse_deal_daily interface
1.3.18 fix: fix stock_sse_summary interface
1.3.19 add: add index_stock_cons_weight_csindex interface
1.3.20 fix: fix index_cni_xx interface
1.3.21 fix: fix index_detail_hist_adjust_cni interface
1.3.22 fix: fix hf_sp_500 interface
1.3.23 fix: fix macro_china_gksccz interface
1.3.24 fix: fix macro_china_bond_public interface
1.3.25 fix: fix stock_hk_hist interface
1.3.26 fix: fix stock_us_spot_em interface
1.3.27 fix: fix stock_us_hist interface
1.3.28 fix: fix stock_zh_a_hist interface
1.3.29 fix: fix update calendar.json to 2022
1.3.30 fix: fix stock_zh_index_daily_em interface
1.3.31 fix: fix stock_dzjy_mrmx interface
1.3.32 fix: fix stock_dzjy_mrtj interface
1.3.33 fix: fix stock_dzjy_yybph interface
1.3.34 fix: fix stock_history_dividend interface
1.3.35 add: add fund_purchase_em interface
1.3.36 fix: fix futures_inventory_99 interface
1.3.37 fix: fix stock_financial_analysis_indicator interface
1.3.38 fix: fix index_value_name_funddb interface
1.3.39 fix: fix macro_china_hb interface
1.3.40 add: add stock_gdfx_free_holding_analyse_em interface
1.3.41 add: add stock_gdfx_free_top_10_em interface
1.3.42 add: add stock_gdfx_free_holding_detail_em interface
1.3.43 add: add stock_gdfx_free_holding_change_em interface
1.3.44 fix: fix stock_board_concept_name_ths interface
1.3.45 add: add stock_gdfx_holding_change_em interface
1.3.46 fix: fix futures_main_sina interface
1.3.47 add: add stock_gdfx_free_holding_statistics_em interface
1.3.48 add: add stock_gdfx_free_holding_teamwork_em interface
1.3.49 fix: fix fund_open_fund_info_em interface
1.3.50 fix: fix stock_notice_report interface
1.3.51 fix: fix futures_comm_info interface
1.3.52 fix: fix stock_hsgt_individual_detail_em interface
1.3.53 fix: fix sw_index_cons interface
1.3.54 fix: fix stock_em_qbzf interface
1.3.55 fix: fix futures_comm_info interface
1.3.56 fix: fix stock_hsgt_board_rank_em interface
1.3.57 fix: fix futures_main_sina interface
1.3.58 fix: fix stock_margin_detail_szse interface
1.3.59 add: add covid_19_risk_area interface
1.3.60 fix: fix covid_19_risk_area interface
1.3.61 fix: fix futures_zh_spot interface
1.3.62 fix: fix option_sse_spot_price_sina interface
1.3.63 fix: fix option_finance_minute_sina interface
1.3.64 fix: fix futures_foreign_commodity_realtime interface
1.3.65 fix: fix option_sse_codes_sina interface
1.3.66 fix: fix option_commodity_hist_sina interface
1.3.67 add: add option_lhb_em interface
1.3.68 fix: fix stock_hsgt_board_rank_em interface
1.3.69 fix: fix stock_gdfx_free_holding_statistics_em interface
1.3.70 fix: fix option_sse_spot_price_sina interface
1.3.71 fix: fix stock_history_dividend_detail interface
1.3.72 add: add option_value_analysis_em interface
1.3.73 fix: fix stock_info_sh_delist interface
1.3.74 fix: fix option_value_analysis_em interface
1.3.75 add: add option_risk_analysis_em interface
1.3.76 add: add option_premium_analysis_em interface
1.3.77 fix: fix sw_index_daily_indicator interface
1.3.78 fix: fix forbes_rank interface
1.3.79 add: add dockerfile for aktools interface
1.3.80 fix: fix dockerfile for aktools interface
1.3.81 fix: fix release_and_deploy interface
1.3.82 fix: fix dockerfile interface
1.3.83 fix: fix dockerfile-jupyter
1.3.84 fix: fix release_and_deploy
1.3.85 fix: fix release_and_deploy.yml
1.3.86 fix: fix master_dev_check.yml
1.3.87 fix: fix master_dev_check.yml
1.3.88 fix: fix master_dev_check.yml
1.3.89 fix: fix master_dev_check.yml
1.3.90 fix: fix master_dev_check.yml
1.3.91 fix: fix master_dev_check.yml
1.3.92 fix: fix docker image of akshare for jupyter and aktools
1.3.93 fix: fix docs
1.3.94 fix: fix akdocker.md
1.3.95 fix: fix covid_19_risk_area interface
1.3.96 fix: fix bond_china_close_return interface
1.3.97 fix: fix stock_us_hist interface
1.3.98 fix: fix stock_hk_hist interface
1.3.99 fix: fix index_yw interface
1.4.1 fix: fix index_yw interface
1.4.2 add: add index_dei_cx interface
1.4.3 add: add index_ii_cx interface
1.4.4 add: add index_si_cx interface
1.4.5 add: add index_pmi_com_cx interface
1.4.6 add: add index_pmi_man_cx interface
1.4.7 add: add index_pmi_ser_cx interface
1.4.8 add: add sport_olympic_winter_hist interface
1.4.9 fix: fix macro_cnbs interface
1.4.10 fix: fix get_futures_daily interface
1.4.11 fix: fix futures_spot_price_previous interface
1.4.12 add: add stock_hot_rank_em interface
1.4.13 add: add stock_hot_rank_detail_em interface
1.4.14 add: add index_bi_cx interface
1.4.15 add: add stock_hot_rank_detail_realtime_em interface
1.4.16 fix: fix stock_hot_rank_detail_em interface
1.4.17 fix: fix stock_hot_rank_wc interface
1.4.18 fix: fix stock_hot_rank_wc interface
1.4.19 fix: fix stock_price_js interface
1.4.20 add: add index_awpr_cx interface
1.4.21 fix: fix stock_zt_pool_em interface
1.4.22 fix: fix option_sse_greeks_sina interface
1.4.23 fix: rename all interface in option_finance_sina.py
1.4.24 fix: fix stock_em_jgdy_tj interface
1.4.25 add: add index_ci_cx interface
1.4.26 fix: fix fund_purchase_em interface
1.4.27 add: add index_cci_cx interface
1.4.28 fix: fix stock_info_sz_name_code interface
1.4.29 fix: fix stock_gdfx_free_holding_statistics_em interface
1.4.30 add: add index_li_cx interface
1.4.31 fix: fix docs interface
1.4.32 add: add index_neaw_cx interface
1.4.33 fix: fix docs interface
1.4.34 add: add index_neaw_cx interface
1.4.35 fix: fix stock_yysj_em interface
1.4.36 add: add index_nei_cx interface
1.4.37 add: add index_ti_cx interface
1.4.38 fix: fix stock_fund_flow_individual interface
1.4.39 add: add index_zh_a_hist_min_em interface
1.4.40 add: add index_code_id_map_em interface
1.4.41 fix: fix stock_hk_ggt_components_em interface
1.4.42 add: add stock_hot_keyword_em interface
1.4.43 fix: fix stock_fhps_em interface
1.4.44 fix: fix stock_dxsyl_em interface
1.4.45 fix: fix air_quality_rank interface
1.4.46 fix: fix energy_oil_detail interface
1.4.47 add: add interface change log
1.4.48 fix: fix stock_sse_deal_daily interface
1.4.49 fix: fix stock_sse_deal_daily interface
1.4.50 add: add stock_hot_rank_detail_realtime_em interface
1.4.51 add: add stock_hot_keyword_em interface
1.4.52 add: add stock_hot_rank_latest_em interface
1.4.53 add: add stock_hot_rank_relate_em interface
1.4.54 fix: fix stock_hot_rank_relate_em interface
1.4.55 fix: fix energy_carbon interface
1.4.56 fix: fix index_detail_hist_cni and index_detail_cni interface
1.4.57 fix: fix bond_spot_quote interface
1.4.58 fix: fix stock_zh_kcb_daily interface
1.4.59 add: add stock_zh_a_hist_163 interface
1.4.60 fix: fix stock_zh_a_hist_163 interface
1.4.61 fix: fix get_dce_daily interface
1.4.62 fix: fix option_finance_board interface
1.4.63 fix: fix macro_china_swap_rate interface
1.4.64 fix: fix bond_china_close_return interface
1.4.65 fix: fix spot_hist_sge interface
1.4.66 fix: fix stock_gpzy_profile_em interface
1.4.67 fix: fix crypto_name_url_table interface
1.4.68 fix: fix crypto_hist interface
1.4.69 fix: fix crypto_js_spot interface
1.4.70 add: add stock_lhb_detail_em interface
1.4.71 add: add stock_lhb_stock_detail_em interface
1.4.72 add: add stock_lhb_stock_statistic_em interface
1.4.73 add: add stock_lhb_jgmmtj_em interface
1.4.74 fix: fix stock_lhb_stock_detail_em interface
1.4.75 fix: fix stock_lhb_stock_detail_em interface
1.4.76 add: add stock_lhb_stock_statistic_em interface
1.4.77 fix: fix stock_hk_ggt_components_em interface
1.4.78 add: add remove matplotlib module and support cache
1.4.79 add: add stock_board_industry_hist_min_em interface
1.4.80 add: add stock_board_concept_hist_min_em interface
1.4.81 add: add fund_portfolio_change_em interface
1.4.82 fix: fix stock_a_code_to_symbol interface
1.4.83 add: add stock_us_code_table_fu interface
1.4.84 fix: fix fund_portfolio_change_em interface
1.4.85 add: add fund_portfolio_bond_hold_em interface
1.4.86 fix: fix rename all interface in fund_aum_em.py
1.4.87 add: add fund_portfolio_industry_allocation_em interface
1.4.88 fix: fix fund_new_found_em interface
1.4.89 fix: fix stock_us_hist interface
1.4.90 add: add macro_china_bank_financing interface
1.4.91 fix: fix macro_china_new_financial_credit interface
1.4.92 add: add stock_lhb_hyyyb_em interface
1.4.93 add: add macro_china_insurance_income interface
1.4.94 add: add macro_china_mobile_number interface
1.4.95 add: add bond_zh_cov_value_analysis interface
1.4.96 fix: fix stock_sse_deal_daily interface
1.4.97 fix: fix bond_spot_deal interface
1.4.98 fix: fix stock_board_industry_hist_em interface
1.4.99 add: add macro_china_vegetable_basket interface
1.5.1 add: add macro_china_agricultural_product interface
1.5.2 add: add macro_china_agricultural_index interface
1.5.3 add: add macro_china_energy_index interface
1.5.4 add: add macro_china_commodity_price_index interface
1.5.5 add: add macro_global_sox_index interface
1.5.6 add: add macro_china_yw_electronic_index interface
1.5.7 add: add macro_china_construction_index interface
1.5.8 add: add macro_china_construction_price_index interface
1.5.9 fix: fix air_quality_hist interface
1.5.10 fix: fix stock_gpzy_pledge_ratio_em and stock_gpzy_profile_em interface
1.5.11 add: add index_bloomberg_billionaires_hist interface
1.5.12 fix: fix stock_gpzy_pledge_ratio_detail_em interface
1.5.13 add: add macro_china_lpi_index interface
1.5.14 add: add macro_china_bdti_index interface
1.5.15 fix: fix bond_cb_jsl interface
1.5.16 fix: fix stock_info_sh_delist interface
1.5.17 add: add macro_china_bsi_index interface
1.5.18 fix: fix fund_open_fund_rank_em interface
1.5.19 add: add futures_correlation_nh interface
1.5.20 add: add futures_board_index_nh interface
1.5.21 add: add futures_variety_index_nh interface
1.5.22 fix: fix futures_correlation_nh interface
1.5.23 fix: fix stock_board_concept_name_em interface
1.5.24 fix: fix stock_profit_forecast interface
1.5.25 fix: fix stock_analyst_rank_em and stock_analyst_detail_em interface
1.5.26 fix: fix stock_comment_em interface
1.5.27 fix: fix stock_comment_em interface
1.5.28 fix: fix bond_zh_cov interface
1.5.29 fix: fix index_zh_a_hist_min_em interface
1.5.30 fix: fix hurun_rank interface
1.5.31 fix: fix stock_individual_info_em interface
1.5.32 add: add stock_comment_detail_zlkp_jgcyd_em interface
1.5.33 fix: fix fund_fh_em interface
1.5.34 fix: fix stock_gpzy_industry_data_em interface
1.5.35 add: add stock_comment_detail_zhpj_lspf_em interface
1.5.36 add: add stock_comment_detail_scrd_focus_em interface
1.5.37 add: add stock_comment_detail_scrd_desire_em interface
1.5.38 add: add stock_comment_detail_scrd_cost_em interface
1.5.39 add: add stock_comment_detail_scrd_desire_daily_em interface
1.5.40 fix: fix js_news interface
1.5.41 fix: fix stock_margin_underlying_info_szse interface
1.5.42 fix: fix stock_zt_pool_dtgc_em interface
1.5.43 fix: fix stock_zt_pool_em interface
1.5.44 fix: fix futures_to_spot_czce interface
1.5.45 add: add stock_hot_deal_xq interface
1.5.46 fix: fix stock_yzxdr_em interface
1.5.47 fix: fix macro_china_lpr interface
1.5.48 fix: fix futures_return_index_nh interface
1.5.49 add: add stock_inner_trade_xq interface
1.5.50 fix: fix covid_19_baidu interface
1.5.51 fix: fix stock_zh_a_tick_163 interface
1.5.52 fix: fix stock_ggcg_em interface
1.5.53 fix: fix stock_zcfz_em interface
1.5.54 fix: fix stock_lrb_em interface
1.5.55 add: add stock_balance_sheet_by_report_em interface
1.5.56 add: add stock_balance_sheet_by_yearly_em interface
1.5.57 add: add stock_profit_sheet_by_report_em interface
1.5.58 add: add stock_profit_sheet_by_quarterly_em interface
1.5.59 add: add stock_profit_sheet_by_yearly_em interface
1.5.60 fix: fix sw_index_second_spot interface
1.5.61 add: add stock_cash_flow_sheet_by_report_em interface
1.5.62 add: add stock_cash_flow_sheet_by_quarterly_em interface
1.5.63 fix: fix import path problem
1.5.64 fix: fix stock_cash_flow_sheet_by_yearly_em interface
1.5.65 fix: fix stock_repurchase_em interface
1.5.66 fix: fix crypto_hist interface
1.5.67 add: add test function
1.5.68 fix: fix test function
1.5.69 fix: fix setup.py
1.5.70 fix: fix stock_zh_a_spot interface
1.5.71 fix: fix import path problem
1.5.72 add: add news_economic_baidu interface
1.5.73 fix: fix stock_notice_report interface
1.5.74 add: add news_trade_notify_suspend_baidu interface
1.5.75 fix: fix stock_financial_analysis_indicator interface
1.5.76 add: add news_report_time_baidu interface
1.5.77 fix: fix remove numpy dependency
1.5.78 fix: fix stock_szse_summary interface
1.5.79 add: add stock_szse_area_summary interface
1.5.80 add: add stock_szse_sector_summary interface
1.5.81 fix: fix macro_china_gdp_yearly interface
1.5.82 add: add option_risk_indicator_sse interface
1.5.83 fix: fix energy_oil_hist, energy_oil_detail interface
1.5.84 fix: fix stock_three_report_em interface
1.5.85 fix: fix stock_zh_a_hist interface
1.5.86 fix: fix stock_us_fundamental interface
1.5.87 fix: fix stock_tfp_em interface
1.5.88 fix: fix stock_board_concept_name_ths interface
1.5.89 fix: fix stock_info_sh_name_code interface
1.5.90 fix: fix macro_china_bond_public interface
1.5.91 add: add bond_cb_index_jsl interface
1.5.92 fix: fix rate_interbank interface
1.5.93 fix: fix stock_zh_a_hist interface
1.5.94 add: add bond_cb_redeem_jsl interface
1.5.95 fix: fix stock_zh_a_hist_163 interface
1.5.96 fix: fix macro_bank_usa_interest_rate interface
1.5.97 fix: fix stock_zh_a_hist interface
1.5.98 fix: fix news_cctv interface
1.5.99 fix: fix stock_zh_a_hist_163 interface
1.6.1 fix: fix stock_info_sh_name_code interface
1.6.2 fix: fix macro_china_cpi interface
1.6.3 fix: fix stock_info_a_code_name and stock_info_sh_delist interface
1.6.4 fix: fix stock_info_a_code_name interface
1.6.5 fix: fix stock_board_cons_ths interface
1.6.6 fix: fix fund_etf_hist_sina interface
1.6.7 add: add futures_zh_realtime interface
1.6.8 fix: fix futures_zh_spot interface
1.6.9 fix: fix stock_zh_a_spot_em interface
1.6.10 add: add stock_sh_a_spot_em interface
1.6.11 add: add stock_sz_a_spot_em interface
1.6.12 add: add stock_bj_a_spot_em interface
1.6.13 add: add stock_new_a_spot_em interface
1.6.14 fix: fix stock_hsgt_board_rank_em interface
1.6.15 fix: fix bond_zh_cov_info interface
1.6.16 fix: fix baidu_search_index interface
1.6.17 fix: fix stock_new_a_spot_em interface
1.6.18 fix: fix stock_zh_a_spot_em interface
1.6.19 fix: fix stock_comment_detail_zlkp_jgcyd_em interface
1.6.20 fix: fix stock_board_industry_name_em and code_id_map_em interface
1.6.21 fix: fix baidu_search_index interface
1.6.22 add: add stock_kc_a_spot_em interface
1.6.23 fix: fix bond_cb_index_jsl interface
1.6.24 fix: fix bond_cb_index_jsl interface
1.6.25 fix: fix bond_cb_index_jsl interface
1.6.26 fix: fix bond_cb_index_jsl interface
1.6.27 fix: fix currency_boc_sina interface
1.6.28 add: add currency_boc_safe interface
1.6.29 fix: fix stock_board_industry_name_em interface
1.6.30 fix: fix stock_info_a_code_name interface
1.6.31 fix: fix stock_gdfx_free_holding_detail_em interface
1.6.32 fix: fix get_czce_daily interface
1.6.33 fix: fix stock_report_fund_hold_detail interface
1.6.34 fix: fix fx_spot_quote interface
1.6.35 fix: fix stock_zh_index_hist_csindex interface
1.6.36 fix: fix option_finance_board interface
1.6.37 fix: remove futures_inventory_99 interface
1.6.38 add: add stock_zygc_ym interface
1.6.39 fix: fix futures_symbol_mark interface
1.6.40 add: add stock_mda_ym interface
1.6.41 add: add futures_inventory_99 interface
1.6.42 fix: fix stock_balance_sheet_by_yearly_em interface
1.6.43 fix: fix futures_inventory_99 interface
1.6.44 fix: fix futures_inventory_em interface
1.6.45 fix: fix stock_zh_index_hist_csindex interface
1.6.46 fix: fix fund_open_fund_info_em interface
1.6.47 fix: fix stock_zh_a_minute interface
1.6.48 fix: fix stock_report_disclosure interface
1.6.49 fix: fix stock_zh_a_alerts_cls interface
1.6.50 add: add stock_industry_category_cninfo interface
1.6.51 fix: fix stock_analyst_detail_em interface
1.6.52 fix: fix index_zh_a_hist interface
1.6.53 fix: fix fx_spot_quote interface
1.6.54 fix: fix stock_hsgt_hold_stock_em interface
1.6.55 fix: fix stock_gdfx_free_holding_analyse_em interface
1.6.56 fix: fix index_zh_a_hist interface
1.6.57 fix: fix stock_info_sh_name_code interface
1.6.58 fix: fix stock_gdfx_holding_analyse_em interface
1.6.59 add: add stock_industry_change_cninfo interface
1.6.60 add: add stock_telegraph_cls interface
1.6.61 fix: fix futures_shfe_warehouse_receipt interface
1.6.62 fix: fix futures_zh_spot interface
1.6.63 fix: fix fund_portfolio_em and futures_roll_yield interface
1.6.64 fix: fix index_investing_global interface
1.6.65 fix: fix bond_cb_redeem_jsl interface
1.6.66 fix: fix stock_balance_sheet_by_report_em interface
1.6.67 fix: fix stock_zh_a_alerts_cls interface
1.6.68 fix: fix stock_zh_a_minute interface
1.6.69 add: add fund_info_index_em interface
1.6.70 add: add bond_zh_hs_cov_pre_min interface
1.6.71 fix: fix bond_zh_hs_cov_pre_min interface
1.6.72 add: add futures_news_shmet interface
1.6.73 fix: fix macro_china_rmb interface
1.6.74 add: add option_cffex_zz1000_list_sina interface
1.6.75 add: add option_cffex_zz1000_spot_sina interface
1.6.76 add: add pycryptodomex library
1.6.77 fix: fix stock_telegraph_cls interface
1.6.78 fix: fix stock_telegraph_cls interface
1.6.79 fix: fix fund_rating_all interface
1.6.80 fix: fix index_investing_global interface
1.6.81 fix: fix currency_hist interface
1.6.82 fix: fix option_cffex_hs300_spot_sina interface
1.6.83 fix: fix option_dce_daily interface
1.6.84 fix: fix stock_zt_pool_em interface
1.6.85 fix: fix option_finance_board interface
1.6.86 fix: fix stock_gpzy_distribute_statistics_bank_em interface
1.6.87 fix: fix stock_ggcg_em interface
1.6.88 fix: fix option_cffex_zz1000_spot_sina interface
1.6.89 fix: fix stock_board_concept_name_ths interface
1.6.90 fix: fix macro_china_cpi_yearly interface
1.6.91 fix: fix forbes_rank interface
1.6.92 fix: fix hurun_rank interface
1.6.93 fix: fix index_vix interface
1.6.94 fix: fix macro_china_hk_market_info interface
1.6.95 fix: fix energy_oil_detail interface
1.6.96 fix: fix macro_china_bond_public interface
1.6.97 fix: fix macro_china_real_estate interface
1.6.98 fix: fix macro_china_real_estate interface
1.6.99 fix: fix macro_china_fx_gold interface
1.7.1 fix: fix fund_etf_fund_info_em interface
1.7.2 fix: fix futures_egg_price_yearly interface
1.7.3 fix: fix stock_profit_sheet_by_report_em interface
1.7.4 fix: fix stock_analyst_rank_em interface
1.7.5 fix: fix fund_fh_em interface
1.7.6 fix: fix covid_19_risk_area interface
1.7.7 add: add index_level_one_hist_sw interface
1.7.8 add: add index_style_index_hist_sw interface
1.7.9 add: add index_market_representation_hist_sw interface
1.7.10 fix: fix option_czce_daily interface
1.7.11 fix: fix bond_cash_summary_sse interface
1.7.12 fix: fix stock_repurchase_em interface
1.7.13 fix: fix stock_balance_sheet_by_yearly_em interface
1.7.14 fix: fix covid_19_risk_area interface
1.7.15 fix: fix news_economic_baidu interface
1.7.16 fix: fix crypto_js_spot interface
1.7.17 fix: fix bond_cb_jsl interface
1.7.18 fix: fix stock_lhb_jgmmtj_em interface
1.7.19 fix: fix index_value_name_funddb interface
1.7.20 fix: fix crypto_js_spot interface
1.7.21 fix: fix futures_hog_info interface
1.7.22 add: add index_investing_global_area_index_name_url interface
1.7.23 fix: fix rename futures_pig_info and futures_pig_rank interface
1.7.24 fix: fix amac_manager_classify_info interface
1.7.25 add: add news_trade_notify_dividend_baidu interface
1.7.26 add: add bond_new_composite_index_cbond interface
1.7.27 fix: fix stock_qsjy_em interface
1.7.28 fix: fix stock_info_sh_name_code interface
1.7.29 fix: fix stock_us_daily interface
1.7.30 fix: fix bond_cb_index_jsl interface
1.7.31 fix: fix stock_a_lg_indicator interface
1.7.32 fix: fix stock_a_ttm_lyr interface
1.7.33 fix: fix stock_zh_ah_daily interface
1.7.34 fix: fix bond_cb_jsl interface
1.7.35 fix: fix stock_market_fund_flow interface
1.7.36 fix: fix rename branch master to main
1.7.37 add: add sw_index_first_info interface
1.7.38 add: add sw_index_second_info interface
1.7.39 add: add stock_sgt_settlement_exchange_rate_szse interface
1.7.40 add: add stock_sgt_settlement_exchange_rate_sse interface
1.7.41 add: add stock_sgt_reference_exchange_rate_sse interface
1.7.42 add: add stock_sgt_reference_exchange_rate_szse interface
1.7.43 fix: fix stock_a_all_pb interface
1.7.44 add: add stock_allotment_cninfo interface
1.7.45 add: add stock_hk_valuation_baidu interface
1.7.46 fix: fix stock_hk_valuation_baidu interface
1.7.47 add: add stock_zh_valuation_baidu interface
1.7.48 add: add stock_zh_vote_baidu interface
1.7.49 add: add futures_news_baidu interface
1.7.50 add: add stock_hot_search_baidu interface
1.7.51 fix: fix stock_a_lg_indicator interface
1.7.52 fix: fix stock_sse_summary interface
1.7.53 add: add stock_buffett_index_lg interface
1.7.54 fix: fix stock_a_lg_indicator interface
1.7.55 add: add fx_quote_baidu interface
1.7.56 fix: fix stock_buffett_index_lg interface
1.7.57 fix: fix stock_a_high_low_statistics interface
1.7.58 fix: fix bond_cb_redeem_jsl interface
1.7.59 fix: fix stock_a_high_low_statistics interface
1.7.60 fix: fix stock_zh_a_spot_em interface
1.7.61 add: add option_50etf_qvix interface
1.7.62 add: add option_300etf_qvix interface
1.7.63 add: add option_300etf_min_qvix interface
1.7.64 add: add option_50etf_min_qvix interface
1.7.65 fix: fix futures_rule interface
1.7.66 add: add index_realtime_sw interface
1.7.67 fix: fix xincaifu_rank interface
1.7.68 fix: fix hurun_rank interface
1.7.69 add: add index_hist_sw interface
1.7.70 fix: fix index_hist_sw interface
1.7.71 add: add support for Python 3.11
1.7.72 add: add index_min_sw interface
1.7.73 fix: fix stock_zh_index_daily_tx interface
1.7.74 fix: fix futures_news_baidu interface
1.7.75 add: add index_component_sw interface
1.7.76 fix: fix macro_euro_gdp_yoy interface
1.7.77 fix: fix index_value_hist_funddb interface
1.7.78 add: add index_analysis_sw interface
1.7.79 fix: fix macro_germany interface
1.7.80 fix: fix stock_a_below_net_asset_statistics interface
1.7.81 fix: fix macro_swiss_svme interface
1.7.82 fix: fix index_analysis_daily_sw interface
1.7.83 fix: fix macro_japan interface
1.7.84 add: add bond_info_cm interface
1.7.85 fix: fix stock_board_industry_hist_em interface
1.7.86 fix: fix bond_info_cm interface
1.7.87 fix: fix macro_uk interface
1.7.88 fix: fix stock_news_em interface
1.7.89 fix: fix stock_zh_index_daily_tx interface
1.7.90 fix: fix stock_yjbb_em interface
1.7.91 fix: fix futures_price_index_nh interface
1.7.92 fix: fix fund_portfolio_hold_em interface
1.7.93 fix: fix sw_index_third_cons interface
1.7.94 fix: fix fund_portfolio_hold_em interface
1.7.95 fix: fix spot_golden_benchmark_sge interface
1.7.96 fix: fix futures_hog_info interface
1.7.97 add: add index_hog_spot_price interface
1.7.98 fix: fix stock_zh_a_gdhs interface
1.7.99 fix: fix stock_lhb_detail_daily_sina interface
1.8.1 fix: fix stock_dxsyl_em interface
1.8.2 fix: fix fund_portfolio_hold_em interface
1.8.3 fix: fix stock_pg_em interface
1.8.4 fix: fix macro_china_hgjck interface
1.8.5 fix: fix stock_a_lg_indicator interface
1.8.6 fix: fix stock_market_activity_legu interface
1.8.7 fix: fix stock_a_below_net_asset_statistics interface
1.8.8 fix: fix macro_china_gdp interface
1.8.9 fix: fix stock_a_ttm_lyr interface
1.8.10 fix: fix stock_a_all_pb interface
1.8.11 fix: fix macro_china_ppi interface
1.8.12 fix: fix stock_yjyg_em interface
1.8.13 fix: fix macro_china_new_house_price interface
1.8.14 add: add stock_board_industry_summary_ths interface
1.8.15 fix: fix stock_price_js interface
1.8.16 fix: fix macro_china_swap_rate interface
1.8.17 fix: fix macro_china_fdi interface
1.8.18 add: add stock_hsgt_fund_flow_summary_em interface
1.8.19 fix: fix stock_balance_sheet_by_yearly_em interface
1.8.20 fix: fix stock_board_concept_hist_em interface
1.8.21 fix: fix stock_board_concept_hist_em interface
1.8.22 fix: fix stock_margin_detail_szse interface
1.8.23 add: add stock_restricted_release_summary_em interface
1.8.24 fix: fix stock_ipo_benefit_ths interface
1.8.25 fix: fix stock_circulate_stock_holder interface
1.8.26 fix: fix bond_china_close_return_map interface
1.8.27 fix: fix fund_cf_em interface
1.8.28 fix: fix fund_fh_rank_em interface
1.8.29 fix: fix baidu_search_index interface
1.8.30 fix: fix index_value_name_funddb interface
1.8.31 fix: fix get_dce_daily interface
1.8.32 fix: fix js_news interface
1.8.33 fix: fix stock_hot_rank_em interface
1.8.34 add: add stock_a_gxl_lg interface
1.8.35 add: add stock_hk_gxl_lg interface
1.8.36 add: add stock_a_congestion_lg interface
1.8.37 add: add fund_stock_position_lg interface
1.8.38 fix: fix macro_cons_gold interface
1.8.39 add: add stock_board_change_em interface
1.8.40 add: add fund_balance_position_lg interface
1.8.41 add: add futures_index_ccidx interface
1.8.42 add: add get_gfex_daily interface
1.8.43 add: add stock_ebs_lg interface
1.8.44 fix: fix stock_info_bj_name_code interface
1.8.45 fix: fix calendar.json
1.8.46 fix: fix get_roll_yield_bar interface
1.8.47 add: add option_cffex_sz50_list_sina interface
1.8.48 add: add fund_etf_hist_em interface
1.8.49 fix: fix futures_comm_info interface
1.8.50 fix: fix stock_us_daily interface
1.8.51 fix: fix fortune_rank interface
1.8.52 fix: fix index_value_hist_funddb interface
1.8.53 fix: fix stock_hot_rank_wc interface
1.8.54 fix: fix get_roll_yield_bar interface
1.8.55 fix: fix macro_usa_pmi interface
1.8.56 fix: fix stock_hk_valuation_baidu interface
1.8.57 fix: fix stock_szse_summary interface
1.8.58 fix: fix get_calendar interface
1.8.59 fix: fix stock_zh_valuation_baidu interface
1.8.60 fix: fix hurun_rank interface
1.8.61 fix: fix futures_comm_info interface
1.8.62 fix: fix stock_board_industry_index_ths interface
1.8.63 fix: fix stock_cash_flow_sheet_by_report_em interface
1.8.64 fix: fix stock_ggcg_em interface
1.8.65 fix: fix get_roll_yield_bar interface
1.8.66 fix: fix python 3.7.x support
1.8.67 fix: fix python warning 3.7.x support
1.8.68 fix: fix stock_individual_fund_flow interface
1.8.69 fix: fix stock_individual_fund_flow_rank interface
1.8.70 add: add stock_market_pe_lg interface
1.8.71 add: add stock_zygc_em interface
1.8.72 fix: fix drewry_wci_index interface
1.8.73 add: add stock_zyjs_ths interface
1.8.74 fix: fix drewry_wci_index interface
1.8.75 add: add stock_cy_a_spot_em interface
1.8.76 remove: remove js_news and ws interface
1.8.77 fix: fix stock_analyst_rank_em interface
1.8.78 fix: fix stock_profit_forecast interface
1.8.79 fix: fix stock_hk_valuation_baidu interface
1.8.80 fix: fix stock_profit_forecast interface
1.8.81 fix: fix futures_hog_info interface
1.8.82 fix: fix stock_fund_stock_holder interface
1.8.83 fix: fix stock_info_sh_name_code interface
1.8.84 remove: remove stock_zh_a_scr_report interface
1.8.85 fix: fix stock_info_sh_name_code interface
1.8.86 fix: fix stock_info_sh_delist interface
1.8.87 fix: fix stock_info_sz_change_name interface
1.8.88 fix: fix stock_info_sz_delist interface
1.8.89 fix: fix sunrise_city_list interface
1.8.90 fix: fix bond_info_detail_cm interface
1.8.91 fix: fix sunrise_monthly interface
1.8.92 fix: fix stock_institute_hold interface
1.8.93 fix: fix stock_gdfx_holding_detail_em interface
1.8.94 fix: fix Dockerfile
1.8.95 fix: fix index_zh_a_hist interface
1.8.96 fix: fix option_finance_board interface
1.8.97 fix: fix futures_egg_price_yearly interface
1.8.98 fix: fix stock_info_sz_delist interface
1.8.99 add: add futures_news_shmet interface
1.9.1 fix: fix index_value_name_funddb interface
1.9.2 fix: fix stock_xgsglb_em interface
1.9.3 fix: fix fx_quote_baidu interface
1.9.4 fix: fix drewry_wci_index interface
1.9.5 fix: fix stock_info_a_code_name interface
1.9.6 fix: fix futures_hog_info interface
1.9.7 add: add stock_profit_forecast_ths interface
1.9.8 fix: fix stock_hk_valuation_baidu interface
1.9.9 add: add macro_shipping_bci interface
1.9.10 add: add macro_shipping_bcti interface
1.9.11 add: add stock_sector_fund_flow_hist interface
1.9.12 fix: fix stock_hot_rank_wc interface
1.9.13 fix: fix stock_zh_valuation_baidu interface
1.9.14 fix: fix option_risk_analysis_em interface
1.9.15 fix: fix stock_hk_daily interface
1.9.16 fix: fix stock_financial_abstract interface
1.9.17 add: add stock_board_industry_spot_em interface
1.9.18 fix: fix macro_china_market_margin_sh interface
1.9.19 fix: fix macro_cnbs interface
1.9.20 fix: fix fund_financial_fund_info_em interface
1.9.21 fix: fix fund_financial_fund_info_em interface
1.9.22 fix: fix fund_hk_fund_hist_em interface
1.9.23 fix: fix bond_cb_redeem_jsl interface
1.9.24 fix: fix bond_cb_adj_logs_jsl interface
1.9.25 add: add stock_hk_hot_rank_em interface
1.9.26 fix: fix bond_cb_jsl interface
1.9.27 fix: fix fund_exchange_rank_em interface
1.9.28 fix: fix stock_financial_report_sina interface
1.9.29 fix: fix stock_a_lg_indicator interface
1.9.30 fix: fix stock_a_lg_indicator interface
1.9.31 fix: fix amac_fund_info interface
1.9.32 fix: fix bank_fjcf_table_detail interface
1.9.33 add: add stock_hk_main_board_spot_em interface
1.9.34 fix: fix stock_zh_a_tick_tx_js interface
1.9.35 fix: fix stock_a_lg_indicator interface
1.9.36 fix: fix stock_market_pe_lg interface
1.9.37 fix: fix stock_hk_indicator_eniu interface
1.9.38 fix: fix stock_a_lg_indicator interface
1.9.39 fix: fix fund_stock_position_lg interface
1.9.40 fix: fix stock_profit_forecast_em interface
1.9.41 fix: fix stock_a_indicator_lg interface
1.9.42 add: add stock_bid_ask_em interface
1.9.43 fix: fix stock_a_congestion_lg interface
1.9.44 fix: fix stock_a_high_low_statistics interface
1.9.45 add: add stock_fhps_detail_ths interface
1.9.46 fix: fix stock_a_gxl_lg interface
1.9.47 fix: fix option_dce_daily interface
1.9.48 fix: fix index_stock_cons interface
1.9.49 add: add stock_lhb_yybph_em interface
1.9.50 fix: fix stock_a_all_pb interface
1.9.51 fix: fix get_shfe_daily interface
1.9.52 fix: fix get_shfe_rank_table interface
1.9.53 fix: fix get_ine_daily interface
1.9.54 fix: fix stock_board_concept_cons_ths interface
1.9.55 fix: fix stock_zh_valuation_baidu interface
1.9.56 fix: fix get_receipt interface
1.9.57 fix: fix stock_lhb_detail_em interface
1.9.58 add: add option_gfex_daily interface
1.9.59 fix: fix stock_hot_search_baidu interface
1.9.60 add: add stock_hk_fhpx_detail_ths interface
1.9.61 fix: fix stock_lhb_detail_daily_sina interface
1.9.62 fix: fix bond_zh_us_rate interface
1.9.63 fix: fix get_czce_rank_table interface
1.9.64 fix: fix stock_a_indicator_lg interface
1.9.65 fix: fix stock_hot_search_baidu interface
1.9.66 fix: fix match_main_contract interface
1.9.67 fix: fix futures_zh_daily_sina interface
1.9.68 fix: fix stock_lh_yyb_capital interface
1.9.69 fix: fix stock_lh_yyb_capital interface
1.9.70 fix: fix stock_szse_sector_summary interface
1.9.71 fix: fix stock_lh_yyb_most interface
1.9.72 fix: fix fund_manager interface
1.9.73 add: add bond_zh_cov_info_ths interface
1.9.74 fix: fix get_shfe_rank_table interface
1.9.75 fix: fix stock_board_industry_index_ths interface
1.9.76 fix: fix stock_sector_detail interface
1.9.77 fix: fix stock_hot_rank_wc interface
1.9.78 fix: fix macro_usa_gdp_monthly interface
1.9.79 fix: fix stock_sse_deal_daily interface
1.9.80 fix: fix futures_spot_price interface
1.9.81 add: add stock_hk_index_spot_sina interface
1.9.82 fix: fix currency_boc_safe interface
1.9.83 add: add stock_concept_fund_flow_hist interface
1.9.84 fix: fix stock_hk_fhpx_detail_ths interface
1.9.85 fix: fix option_dce_daily interface
1.9.86 fix: fix index_kq_fz interface
1.9.87 add: add option_minute_em interface
1.9.88 fix: fix setup.py
1.9.89 fix: fix index_kq_fz interface
1.9.90 fix: fix stock_sse_deal_daily interface
1.9.91 add: add stock_financial_abstract_ths interface
1.9.92 fix: fix article_ff_crr interface
1.9.93 fix: fix index_level_one_hist_sw interface
1.9.94 fix: fix stock_a_indicator_lg interface
1.9.95 fix: fix stock_zh_index_hist_csindex interface
1.9.96 fix: fix stock_hold_control_cninfo interface
1.9.97 fix: fix stock_industry_category_cninfo interface
1.9.98 fix: fix stock_hold_control_cninfo interface
1.9.99 fix: fix stock_hold_num_cninfo interface
1.10.1 fix: fix stock_hold_control_cninfo interface
1.10.2 fix: fix stock_gdfx_holding_detail_em interface
1.10.3 fix: fix stock_gdfx_holding_analyse_em interface
1.10.4 fix: fix futures_return_index_nh interface
1.10.5 fix: fix index_level_one_hist_sw interface
1.10.6 fix: fix futures_nh_volatility_index interface
1.10.7 fix: fix option_finance_board interface
1.10.8 fix: fix futures_volatility_index_nh interface
1.10.9 fix: fix bond_zh_hs_cov_min interface
1.10.10 fix: fix stock_zh_a_hist interface
1.10.11 fix: fix stock_zh_a_hist_pre_min_em interface
1.10.12 fix: fix bond_cb_adj_logs_jsl interface
1.10.13 fix: fix stock_share_change_cninfo interface
1.10.14 fix: fix bond_zh_hs_cov_min interface
1.10.15 fix: fix bond_zh_hs_cov_pre_min interface
1.10.16 fix: fix bond_zh_hs_cov_min interface
1.10.17 fix: fix stock_allotment_cninfo interface
1.10.18 fix: fix index_yw interface
1.10.19 fix: fix bond_treasure_issue_cninfo interface
1.10.20 fix: fix stock_new_gh_cninfo interface
1.10.21 fix: fix fund_report_stock_cninfo interface
1.10.22 fix: fix macro_china_cpi_monthly interface
1.10.23 fix: fix index_kq_fz interface
1.10.24 fix: fix stock_zh_a_daily interface
1.10.25 fix: fix index_sugar_msweet interface
1.10.26 add: add stock_hot_up_em interface
1.10.27 fix: fix stock_hot_up_em interface
1.10.28 fix: fix stock_hot_up_em interface
1.10.29 fix: fix stock_zh_index_daily_em interface
1.10.30 fix: fix stock_info_sz_name_code interface
1.10.31 fix: fix zh_subscribe_exchange_symbol interface
1.10.32 fix: fix get_cffex_daily interface
1.10.33 fix: fix index_sugar_msweet interface
1.10.34 fix: fix futures_display_main_sina interface
1.10.35 add: add get_gfex_receipt interface
1.10.36 fix: fix stock_sy_profile_em interface
1.10.37 rem: rem index_stock_hist interface
1.10.38 fix: fix stock_board_industry_hist_min_em interface
1.10.39 fix: fix stock_board_concept_hist_min_em interface
1.10.40 fix: fix futures_news_baidu interface
1.10.41 add: add fund_lof_hist_em interface
1.10.42 fix: fix fund_rating_all interface
1.10.43 rem: rem index_vix interface
1.10.44 fix: fix get_shfe_rank_table interface
1.10.45 fix: fix stock_zh_a_minute interface
1.10.46 fix: fix index_value_hist_funddb interface
1.10.47 add: add stock_esg_rate_sina interface
1.10.48 add: add stock_esg_hz_sina interface
1.10.49 fix: fix stock_hot_rank_em interface
1.10.50 fix: fix car_energy_sale_cpca interface
1.10.51 fix: fix fund_money_rank_em interface
1.10.52 fix: fix stock_financial_hk_report_em interface
1.10.53 fix: fix index_stock_cons_csindex interface
1.10.54 fix: fix macro_usa_core_cpi_monthly interface
1.10.55 fix: fix macro_usa_personal_spending interface
1.10.56 fix: fix stock_zh_b_daily interface
1.10.57 fix: fix stock_zh_valuation_baidu interface
1.10.58 fix: fix fund_etf_hist_em interface
1.10.59 add: add fund_announcement_personnel_em interface
1.10.60 add: add macro_usa_cpi_yoy interface
1.10.61 fix: fix macro_cnbs interface
1.10.62 fix: fix index_hist_sw interface
1.10.63 fix: fix stock_esg_hz_sina interface
1.10.64 fix: fix stock_zh_b_spot interface
1.10.65 fix: fix macro_china_lpr interface
1.10.66 fix: fix stock_financial_report_sina interface
1.10.67 rem: rem futures_egg_price_yearly interface
1.10.68 fix: fix option_gfex_daily interface
1.10.69 fix: fix currency_latest interface
1.10.70 fix: fix stock_zh_a_hist interface
1.10.71 fix: fix stock_us_hist interface
1.10.72 fix: fix stock_financial_hk_report_em interface
1.10.73 add: add stock_irm_cninfo interface
1.10.74 add: add stock_sns_sseinfo interface
1.10.75 add: add macro_china_urban_unemployment interface
1.10.76 fix: fix stock_notice_report interface
1.10.77 add: add bond_cb_profile_sina interface
1.10.78 fix: fix get_cffex_rank_table interface
1.10.79 add: add stock_hold_management_detail_em interface
1.10.80 fix: fix macro_china_gyzjz interface
1.10.81 fix: fix stock_bid_ask_em interface
1.10.82 fix: fix currency_boc_sina interface
1.10.83 add: add stock_industry_clf_hist_sw interface
1.10.84 fix: fix stock_us_fundamental interface
1.10.85 fix: fix stock_hot_rank_wc interface
1.10.86 add: add stock_gddh_em interface
1.10.87 add: add stock_zdhtmx_em interface
1.10.88 add: add stock_research_report_em interface
1.10.89 add: add stock_share_hold_change_bse interface
1.10.90 fix: fix futures_comex_inventory interface
1.10.91 fix: fix stock_share_hold_change_szse interface
1.10.92 fix: fix stock_individual_fund_flow interface
1.10.93 add: add stock_ipo_summary_cninfo interface
1.10.94 add: add macro_china_nbs_nation interface
1.10.95 fix: fix crypto_bitcoin_cme interface
1.10.96 fix: fix stock_hk_daily interface
1.10.97 fix: fix stock_financial_analysis_indicator interface
1.10.98 fix: fix get_cffex_rank_table interface
1.10.99 fix: fix crypto_bitcoin_cme interface
1.11.1 add: add index_us_stock_sina interface
1.11.2 fix: fix stock_a_below_net_asset_statistics interface
1.11.3 fix: fix stock_a_high_low_statistics interface
1.11.4 fix: fix bond_cb_profile_sina interface
1.11.5 fix: fix macro_china_hk_cpi interface
1.11.6 fix: fix futures_main_sina interface
1.11.7 fix: fix get_futures_daily interface
1.11.8 fix: fix news_economic_baidu interface
1.11.9 fix: fix currency_boc_safe interface
1.11.10 fix: fix bond_new_composite_index_cbond interface
1.11.11 fix: fix spot_hist_sge interface
1.11.12 fix: fix stock_board_concept_hist_ths interface
1.11.13 fix: fix futures_comm_info interface
1.11.14 fix: fix migration_area_baidu interface
1.11.15 fix: fix stock_dividend_cninfo interface
1.11.16 fix: fix stock_dividend_cninfo interface
1.11.17 fix: fix futures_spot_price_daily interface
1.11.18 fix: fix get_rank_sum_daily interface
1.11.19 fix: fix drewry_wci_index interface
1.11.20 fix: fix option_dce_daily interface
1.11.21 fix: fix get_dce_daily interface
1.11.22 fix: fix option_dce_daily interface
1.11.23 fix: fix macro_china_society_traffic_volume interface
1.11.24 fix: fix macro_china_postal_telecommunicational interface
1.11.25 fix: fix macro_china_central_bank_balance interface
1.11.26 fix: fix macro_china_supply_of_money interface
1.11.27 fix: fix stock_margin_detail_szse interface
1.11.28 fix: fix stock_margin_detail_szse interface
1.11.29 fix: fix bond_new_composite_index_cbond interface
1.11.30 fix: fix stock_zh_a_st_em interface
1.11.31 fix: fix futures_dce_warehouse_receipt interface
1.11.32 add: add stock_margin_ratio_pa interface
1.11.33 add: add stock_intraday_em interface
1.11.34 add: add stock_board_concept_graph_ths interface
1.11.35 fix: fix stock_board_concept_hist_ths interface
1.11.36 add: add stock_fear_greed_funddb interface
1.11.37 fix: fix index_fear_greed_funddb interface
1.11.38 fix: fix setup.py interface
1.11.39 fix: fix index_option_50etf_qvix interface
1.11.40 fix: fix index_option_300etf_qvix interface
1.11.41 fix: fix index_weibo_sina interface
1.11.42 fix: fix stock_gpzy_pledge_ratio_em interface
1.11.43 fix: fix get_futures_daily interface
1.11.44 add: add stock_cyq_em interface
1.11.45 add: add stock_balance_sheet_by_report_delisted_em interface
1.11.46 add: add akracer support
1.11.47 add: add akracer 0.0.8 support
1.11.48 fix: fix installation.md
1.11.49 add: add aarch64 support
1.11.50 fix: fix amac_fund_abs support
1.11.51 fix: fix stock_zh_a_daily interface
1.11.52 fix: fix fund_scale_change_em interface
1.11.53 add: add stock_zh_a_hist_tx interface
1.11.54 fix: fix fund_portfolio_hold_em interface
1.11.55 fix: fix fund_portfolio_bond_hold_em interface
1.11.56 fix: fix stock_balance_sheet_by_report_delisted_em interface
1.11.57 fix: fix stock_zt_pool_em interface
1.11.58 fix: fix bond_china_close_return interface
1.11.59 fix: fix fund_portfolio_change_em interface
1.11.60 fix: fix bond_china_close_return interface
1.11.61 fix: fix fund_manager_em interface
1.11.62 fix: fix stock_zt_pool_dtgc_em interface
1.11.63 fix: fix fund_scale_open_sina interface
1.11.64 fix: fix futures_settlement_price_sgx interface
1.11.65 fix: fix futures_index_ccidx interface
1.11.66 fix: fix fund_scale_structured_sina interface
1.11.67 fix: fix currency_boc_sina interface
1.11.68 fix: fix fund_aum_em interface
1.11.69 add: add futures_gfex_position_rank interface
1.11.70 fix: fix futures_gfex_position_rank interface
1.11.71 fix: fix stock_balance_sheet_by_report_em interface
1.11.72 fix: fix get_rank_sum_daily interface
1.11.73 fix: fix futures_comex_inventory interface
1.11.74 fix: fix stock_comment_em interface
1.11.75 fix: fix futures_comex_inventory interface
1.11.76 fix: fix option_czce_daily interface
1.11.77 fix: fix futures_zh_spot interface
1.11.78 add: add stock_financial_benefit_ths interface
1.11.79 fix: fix get_receipt interface
1.11.80 fix: fix stock_cash_flow_sheet_by_report_em interface
1.11.81 fix: fix stock_gdfx_free_holding_detail_em interface
1.11.82 fix: fix bond_zh_us_rate interface
1.11.83 fix: fix stock_zt_pool_strong_em interface
1.11.84 fix: fix fund_name_em interface
1.11.85 fix: fix stock_market_activity_legu interface
1.11.86 fix: fix stock_telegraph_cls interface
1.11.87 fix: fix futures_board_index_nh interface
1.11.88 fix: fix macro_china_swap_rate interface
1.11.89 fix: fix bond_zh_us_rate interface
1.11.90 fix: fix futures_rule interface
1.11.91 fix: remove stock_us_fundamental interface
1.11.92 fix: fix get_gfex_receipt interface
1.11.93 fix: fix stock_zh_a_hist_pre_min_em interface
1.11.94 fix: fix index_zh_a_hist_min_em interface
1.11.95 fix: fix fund_etf_hist_min_em interface
1.11.96 fix: fix fund_rating_all interface
1.11.97 add: add stock_zh_a_disclosure_report_cninfo interface
1.11.98 fix: fix stock_zh_a_disclosure_report_cninfo interface
1.11.99 fix: fix stock_zh_index_spot interface
1.12.1 fix: fix futures_comm_info interface
1.12.2 fix: fix hurun_rank interface
1.12.3 fix: fix stock_gdfx_free_holding_teamwork_em interface
1.12.4 fix: fix tool_trade_date_hist_sina interface
1.12.5 fix: fix stock_zh_a_gdhs interface
1.12.6 fix: fix fund_open_fund_info_em interface
1.12.7 fix: fix option_gfex_daily interface
1.12.8 fix: fix fund_open_fund_info_em interface
1.12.9 add: add fund_individual_basic_info_xq interface
1.12.10 fix: fix stock_add_stock interface
1.12.11 add: add stock_zh_index_spot_em interface
1.12.12 fix: fix stock_zh_index_daily interface
1.12.13 fix: fix index_stock_cons_csindex interface
1.12.14 add: add stock_hk_profit_forecast_et interface
1.12.15 fix: fix stock_hk_profit_forecast_et interface
1.12.16 fix: fix stock_hot_follow_xq interface
1.12.17 fix: fix option_current_em interface
1.12.18 fix: fix stock_board_industry_index_ths interface
1.12.19 fix: fix stock_hk_profit_forecast_et interface
1.12.20 fix: fix futures_inventory_99 interface
1.12.21 fix: fix stock_hsgt_hold_stock_em interface
1.12.22 fix: fix stock_hsgt_board_rank_em interface
1.12.23 fix: fix fund_etf_hist_min_em interface
1.12.24 fix: fix stock_hk_index_spot_em interface
1.12.25 fix: fix fund_individual_basic_info_xq interface
1.12.26 fix: fix index_stock_info interface
1.12.27 fix: fix stock_hk_fhpx_detail_ths interface
<<<<<<< HEAD
1.12.28 add: add fund_individual_basic_info_xq interface
=======
1.12.28 fix: fix futures_foreign_commodity_realtime interface
>>>>>>> b7bfe2ce
"""

__version__ = "1.12.28"
__author__ = "AKFamily"

import sys
import warnings

import pandas as pd

pd_main_version = int(pd.__version__.split('.')[0])

if pd_main_version < 2:
    warnings.warn(
        "为了支持更多特性，请将 Pandas 升级到 2.1.0 及以上版本！"
    )

if sys.version_info < (3, 9):
    warnings.warn(
        "为了支持更多特性，请将 Python 升级到 3.9.0 及以上版本！"
    )

del sys

"""
港股盈利预测
"""
from akshare.stock_fundamental.stock_profit_forecast_hk_etnet import stock_hk_profit_forecast_et

"""
巨潮资讯-首页-公告查询-信息披露
"""
from akshare.stock_feature.stock_disclosure_cninfo import (
    stock_zh_a_disclosure_relation_cninfo,
    stock_zh_a_disclosure_report_cninfo,
)

"""
东财财富-分时数据
"""
from akshare.stock.stock_intraday_sina import stock_intraday_sina

"""
股票日行情
"""
from akshare.stock_feature.stock_hist_tx import stock_zh_a_hist_tx

"""
筹码分布
"""
from akshare.stock_feature.stock_cyq_em import stock_cyq_em

"""
funddb-工具-估值情绪-恐贪指数
"""
from akshare.index.index_fear_greed_funddb import index_fear_greed_funddb

"""
东财财富-分时数据
"""
from akshare.stock.stock_intraday_em import stock_intraday_em

"""
美股指数行情
"""
from akshare.index.index_stock_us_sina import index_us_stock_sina

"""
董监高及相关人员持股变动
"""
from akshare.stock.stock_share_hold import (
    stock_share_hold_change_bse,
    stock_share_hold_change_sse,
    stock_share_hold_change_szse,
)

"""
东方财富网-数据中心-研究报告-个股研报
"""
from akshare.stock_feature.stock_research_report_em import stock_research_report_em

"""
东方财富网-数据中心-重大合同-重大合同明细
"""
from akshare.stock_feature.stock_zdhtmx_em import stock_zdhtmx_em

"""
东方财富网-数据中心-股东大会
"""
from akshare.stock_feature.stock_gddh_em import stock_gddh_em

"""
东方财富网-数据中心-股市日历
"""
from akshare.stock.stock_gsrl_em import stock_gsrl_gsdt_em

"""
东方财富网-数据中心-特色数据-高管持股
"""
from akshare.stock.stock_hold_control_em import (
    stock_hold_management_detail_em,
    stock_hold_management_person_em,
)

"""
新浪财经-债券-可转债
"""
from akshare.bond.bond_cb_sina import bond_cb_profile_sina, bond_cb_summary_sina

"""
上证e互动
"""
from akshare.stock_feature.stock_sns_sseinfo import stock_sns_sseinfo

"""
互动易-提问与回答
"""
from akshare.stock_feature.stock_irm_cninfo import (
    stock_irm_cninfo,
    stock_irm_ans_cninfo,
)

"""
基金公告-人事公告
"""
from akshare.fund.fund_announcement import fund_announcement_personnel_em

"""
新浪财经-ESG评级中心
"""
from akshare.stock_feature.stock_esg_sina import stock_esg_rate_sina, stock_esg_hz_sina

"""
LOF 行情数据
"""
from akshare.fund.fund_lof_em import (
    fund_lof_hist_em,
    fund_lof_spot_em,
    fund_lof_hist_min_em,
)

"""
同花顺-财务指标-主要指标
"""
from akshare.stock_fundamental.stock_finance_ths import (
    stock_financial_abstract_ths,
    stock_financial_debt_ths,
    stock_financial_benefit_ths,
    stock_financial_cash_ths,
)

"""
港股股票指数数据-新浪-东财
"""
from akshare.index.index_stock_hk import (
    stock_hk_index_spot_sina,
    stock_hk_index_daily_em,
    stock_hk_index_spot_em,
    stock_hk_index_daily_sina,
)

"""
同花顺-数据中心-可转债
"""
from akshare.bond.bond_cb_ths import bond_zh_cov_info_ths

"""
同花顺-港股-分红派息
"""
from akshare.stock.stock_hk_fhpx_ths import stock_hk_fhpx_detail_ths

"""
同花顺-分红融资
"""
from akshare.stock_feature.stock_fhps_ths import stock_fhps_detail_ths

"""
东方财富-行情报价
"""
from akshare.stock.stock_ask_bid_em import stock_bid_ask_em

"""
同花顺-盈利预测
"""
from akshare.stock_fundamental.stock_profit_forecast_ths import (
    stock_profit_forecast_ths,
)

"""
期货资讯
"""
from akshare.futures.futures_news_shmet import futures_news_shmet

"""
主营介绍
"""
from akshare.stock_fundamental.stock_zyjs_ths import stock_zyjs_ths

"""
东方财富-ETF 行情
"""
from akshare.fund.fund_etf_em import (
    fund_etf_hist_em,
    fund_etf_hist_min_em,
    fund_etf_spot_em,
)

"""
乐咕乐股-股债利差
"""
from akshare.stock_feature.stock_ebs_lg import stock_ebs_lg

"""
乐咕乐股-基金仓位
"""
from akshare.fund.fund_position_lg import (
    fund_stock_position_lg,
    fund_balance_position_lg,
    fund_linghuo_position_lg,
)

"""
乐咕乐股-大盘拥挤度
"""
from akshare.stock_feature.stock_congestion_lg import stock_a_congestion_lg

"""
乐咕乐股-股息率-A 股股息率
"""
from akshare.stock_feature.stock_gxl_lg import stock_a_gxl_lg, stock_hk_gxl_lg

"""
东方财富-限售解禁股
"""
from akshare.stock_fundamental.stock_restricted_em import (
    stock_restricted_release_stockholder_em,
    stock_restricted_release_summary_em,
    stock_restricted_release_detail_em,
    stock_restricted_release_queue_em,
)

"""
同花顺行业一览表
"""
from akshare.stock_feature.stock_board_industry_ths import (
    stock_board_industry_summary_ths,
)

"""
生猪市场价格指数
"""
from akshare.index.index_hog import index_hog_spot_price

"""
债券信息查询
"""
from akshare.bond.bond_info_cm import (
    bond_info_detail_cm,
    bond_info_cm,
    bond_info_cm_query,
)

"""
申万宏源研究-指数系列
"""
from akshare.index.index_sw_research import (
    index_realtime_sw,
    index_hist_sw,
    index_component_sw,
    index_min_sw,
    index_analysis_daily_sw,
    index_analysis_weekly_sw,
    index_analysis_monthly_sw,
    index_analysis_week_month_sw,
)

"""
50ETF 期权波动率指数
"""
from akshare.index.index_option_qvix import (
    index_option_50etf_qvix,
    index_option_300etf_min_qvix,
    index_option_300etf_qvix,
    index_option_50etf_min_qvix,
)

"""
百度股市通-外汇-行情榜单
"""
from akshare.fx.fx_quote_baidu import fx_quote_baidu

"""
乐估乐股-底部研究-巴菲特指标
"""
from akshare.stock_feature.stock_buffett_index_lg import stock_buffett_index_lg

"""
百度股市通-热搜股票
"""
from akshare.stock.stock_hot_search_baidu import stock_hot_search_baidu

"""
百度股市通-期货-新闻
"""
from akshare.futures.futures_news_baidu import futures_news_baidu

"""
百度股市通- A 股或指数-股评-投票
"""
from akshare.stock_feature.stock_zh_vote_baidu import stock_zh_vote_baidu

"""
百度股市通-A 股-财务报表-估值数据
"""
from akshare.stock_feature.stock_zh_valuation_baidu import stock_zh_valuation_baidu

"""
百度股市通-港股-财务报表-估值数据
"""
from akshare.stock_feature.stock_hk_valuation_baidu import stock_hk_valuation_baidu

"""
巨潮资讯-个股-公司概况
"""
from akshare.stock.stock_profile_cninfo import stock_profile_cninfo

"""
巨潮资讯-个股-上市相关
"""
from akshare.stock.stock_ipo_summary_cninfo import stock_ipo_summary_cninfo

"""
巨潮资讯-数据浏览器-筹资指标-公司配股实施方案
"""
from akshare.stock.stock_allotment_cninfo import stock_allotment_cninfo

"""
沪深港股通-参考汇率和结算汇率
"""
from akshare.stock_feature.stock_hsgt_exchange_rate import (
    stock_sgt_reference_exchange_rate_sse,
    stock_sgt_settlement_exchange_rate_sse,
    stock_sgt_reference_exchange_rate_szse,
    stock_sgt_settlement_exchange_rate_szse,
)

"""
中国债券信息网-中债指数-中债指数族系-总指数-综合类指数
"""
from akshare.bond.bond_cbond import (
    bond_new_composite_index_cbond,
    bond_composite_index_cbond,
)

"""
行业板块
"""
from akshare.stock_feature.stock_classify_sina import stock_classify_sina

"""
管理层讨论与分析
"""
from akshare.stock_fundamental.stock_mda_ym import stock_mda_ym

"""
主营构成
"""
from akshare.stock_fundamental.stock_zygc import stock_zygc_ym, stock_zygc_em

"""
人民币汇率中间价
"""
from akshare.currency.currency_safe import currency_boc_safe

"""
期权-上海证券交易所-风险指标
"""
from akshare.option.option_risk_indicator_sse import option_risk_indicator_sse

"""
全球宏观事件
"""
from akshare.news.news_baidu import (
    news_economic_baidu,
    news_trade_notify_suspend_baidu,
    news_report_time_baidu,
    news_trade_notify_dividend_baidu,
)

"""
东方财富-股票-财务分析
"""
from akshare.stock_feature.stock_three_report_em import (
    stock_balance_sheet_by_report_em,
    stock_balance_sheet_by_yearly_em,
    stock_profit_sheet_by_report_em,
    stock_profit_sheet_by_quarterly_em,
    stock_profit_sheet_by_yearly_em,
    stock_cash_flow_sheet_by_report_em,
    stock_cash_flow_sheet_by_quarterly_em,
    stock_cash_flow_sheet_by_yearly_em,
    stock_balance_sheet_by_report_delisted_em,
    stock_profit_sheet_by_report_delisted_em,
    stock_cash_flow_sheet_by_report_delisted_em,
)

"""
内部交易
"""
from akshare.stock_feature.stock_inner_trade_xq import stock_inner_trade_xq

"""
股票热度-雪球
"""
from akshare.stock_feature.stock_hot_xq import (
    stock_hot_deal_xq,
    stock_hot_follow_xq,
    stock_hot_tweet_xq,
)

"""
南华期货-板块指数涨跌
南华期货-品种指数涨跌
南华期货-相关系数矩阵
"""
from akshare.futures_derivative.futures_other_index_nh import (
    futures_correlation_nh,
    futures_board_index_nh,
    futures_variety_index_nh,
)

"""
东方财富-股票数据-龙虎榜
"""
from akshare.stock_feature.stock_lhb_em import (
    stock_lhb_hyyyb_em,
    stock_lhb_detail_em,
    stock_lhb_stock_detail_em,
    stock_lhb_jgmmtj_em,
    stock_lhb_stock_statistic_em,
    stock_lhb_stock_detail_date_em,
    stock_lhb_yybph_em,
    stock_lhb_jgstatistic_em,
    stock_lhb_traderstatistic_em,
)

"""
指数行情数据
"""
from akshare.index.index_zh_em import (
    index_zh_a_hist,
    index_zh_a_hist_min_em,
    index_code_id_map_em,
)

"""
东方财富个股人气榜-A股
"""
from akshare.stock.stock_hot_rank_em import (
    stock_hot_rank_detail_em,
    stock_hot_rank_em,
    stock_hot_rank_detail_realtime_em,
    stock_hot_rank_relate_em,
    stock_hot_keyword_em,
    stock_hot_rank_latest_em,
)
from akshare.stock.stock_hot_up_em import stock_hot_up_em

"""
东方财富个股人气榜-港股
"""
from akshare.stock.stock_hk_hot_rank_em import (
    stock_hk_hot_rank_detail_em,
    stock_hk_hot_rank_latest_em,
    stock_hk_hot_rank_detail_realtime_em,
    stock_hk_hot_rank_em,
)

"""
冬奥会历届奖牌榜
"""
from akshare.sport.sport_olympic_winter import sport_olympic_winter_hist

"""
财新指数
"""
from akshare.index.index_cx import (
    index_pmi_com_cx,
    index_pmi_man_cx,
    index_pmi_ser_cx,
    index_dei_cx,
    index_ii_cx,
    index_si_cx,
    index_fi_cx,
    index_bi_cx,
    index_ci_cx,
    index_awpr_cx,
    index_cci_cx,
    index_li_cx,
    index_neaw_cx,
    index_nei_cx,
    index_ti_cx,
)

"""
期权折溢价分析
"""
from akshare.option.option_premium_analysis_em import (
    option_premium_analysis_em,
)

"""
期权风险分析
"""
from akshare.option.option_risk_analysis_em import option_risk_analysis_em

"""
期权价值分析
"""
from akshare.option.option_value_analysis_em import option_value_analysis_em

"""
期权龙虎榜
"""
from akshare.option.option_lhb_em import option_lhb_em

"""
东方财富网-数据中心-股东分析
"""
from akshare.stock_feature.stock_gdfx_em import (
    stock_gdfx_holding_analyse_em,
    stock_gdfx_free_holding_analyse_em,
    stock_gdfx_free_top_10_em,
    stock_gdfx_top_10_em,
    stock_gdfx_free_holding_detail_em,
    stock_gdfx_holding_detail_em,
    stock_gdfx_free_holding_change_em,
    stock_gdfx_holding_change_em,
    stock_gdfx_free_holding_statistics_em,
    stock_gdfx_holding_statistics_em,
    stock_gdfx_free_holding_teamwork_em,
    stock_gdfx_holding_teamwork_em,
)

"""
中国食糖指数
"""
from akshare.index.index_sugar import (
    index_sugar_msweet,
    index_inner_quote_sugar_msweet,
    index_outer_quote_sugar_msweet,
)

"""
东方财富-个股信息
"""
from akshare.stock.stock_info_em import stock_individual_info_em

"""
上海黄金交易所-数据资讯-行情走势
"""
from akshare.spot.spot_sge import (
    spot_hist_sge,
    spot_symbol_table_sge,
    spot_silver_benchmark_sge,
    spot_golden_benchmark_sge,
)

"""
股票回购
"""
from akshare.stock.stock_repurchase_em import stock_repurchase_em

"""
东方财富-行业板块
"""
from akshare.stock.stock_board_industry_em import (
    stock_board_industry_cons_em,
    stock_board_industry_hist_em,
    stock_board_industry_hist_min_em,
    stock_board_industry_name_em,
    stock_board_industry_spot_em,
)

"""
天天基金网-基金数据-规模变动
"""
from akshare.fund.fund_scale_em import (
    fund_scale_change_em,
    fund_hold_structure_em,
)

"""
天天基金网-基金数据-分红送配
"""
from akshare.fund.fund_fhsp_em import fund_cf_em, fund_fh_rank_em, fund_fh_em

"""
艺恩-艺人
"""
from akshare.movie.artist_yien import (
    online_value_artist,
    business_value_artist,
)

"""
艺恩-视频放映
"""
from akshare.movie.video_yien import video_variety_show, video_tv

"""
同花顺-数据中心-技术选股
"""
from akshare.stock_feature.stock_technology_ths import (
    stock_rank_cxg_ths,
    stock_rank_cxd_ths,
    stock_rank_lxsz_ths,
    stock_rank_lxxd_ths,
    stock_rank_cxfl_ths,
    stock_rank_cxsl_ths,
    stock_rank_xstp_ths,
    stock_rank_xxtp_ths,
    stock_rank_ljqd_ths,
    stock_rank_ljqs_ths,
    stock_rank_xzjp_ths,
)

"""
沪深港通持股
"""
from akshare.stock_feature.stock_hsgt_em import (
    stock_hsgt_individual_em,
    stock_hsgt_individual_detail_em,
    stock_hsgt_fund_flow_summary_em,
)

"""
指数估值
"""
from akshare.index.stock_zh_index_csindex import (
    index_value_hist_funddb,
    index_value_name_funddb,
)

"""
基金规模
"""
from akshare.fund.fund_scale_sina import (
    fund_scale_open_sina,
    fund_scale_close_sina,
    fund_scale_structured_sina,
)

"""
巨潮资讯-数据中心-专题统计-基金报表
"""
from akshare.fund.fund_report_cninfo import (
    fund_report_stock_cninfo,
    fund_report_industry_allocation_cninfo,
    fund_report_asset_allocation_cninfo,
)

"""
巨潮资讯-数据中心-专题统计-债券报表-债券发行
"""
from akshare.bond.bond_issue_cninfo import (
    bond_treasure_issue_cninfo,
    bond_local_government_issue_cninfo,
    bond_corporate_issue_cninfo,
    bond_cov_issue_cninfo,
    bond_cov_stock_issue_cninfo,
)

"""
巨潮资讯-数据中心-专题统计-公司治理-股权质押
"""
from akshare.stock.stock_cg_equity_mortgage import (
    stock_cg_equity_mortgage_cninfo,
)

"""
巨潮资讯-数据中心-专题统计-公司治理-公司诉讼
"""
from akshare.stock.stock_cg_lawsuit import stock_cg_lawsuit_cninfo

"""
巨潮资讯-数据中心-专题统计-公司治理-对外担保
"""
from akshare.stock.stock_cg_guarantee import stock_cg_guarantee_cninfo

"""
B 股
"""
from akshare.stock.stock_zh_b_sina import (
    stock_zh_b_spot,
    stock_zh_b_daily,
    stock_zh_b_minute,
)

"""
期货手续费
"""
from akshare.futures.futures_comm_qihuo import futures_comm_info

"""
实际控制人持股变动
"""
from akshare.stock.stock_hold_control_cninfo import (
    stock_hold_control_cninfo,
    stock_hold_management_detail_cninfo,
)

"""
股东人数及持股集中度
"""
from akshare.stock.stock_hold_num_cninfo import stock_hold_num_cninfo

"""
新股过会
"""
from akshare.stock.stock_new_cninfo import (
    stock_new_gh_cninfo,
    stock_new_ipo_cninfo,
)

"""
个股分红
"""
from akshare.stock.stock_dividend_cninfo import stock_dividend_cninfo

"""
公司股本变动
"""
from akshare.stock.stock_share_changes_cninfo import stock_share_change_cninfo

"""
行业分类数据
"""
from akshare.stock.stock_industry_cninfo import (
    stock_industry_category_cninfo,
    stock_industry_change_cninfo,
)

"""
行业市盈率
"""
from akshare.stock.stock_industry_pe_cninfo import (
    stock_industry_pe_ratio_cninfo,
)

"""
申万宏源行业分类数据
"""

from akshare.stock.stock_industry_sw import stock_industry_clf_hist_sw

"""
投资评级
"""
from akshare.stock.stock_rank_forecast import stock_rank_forecast_cninfo

"""
美股-知名美股
"""
from akshare.stock.stock_us_famous import stock_us_famous_spot_em

"""
美股-粉单市场
"""
from akshare.stock.stock_us_pink import stock_us_pink_spot_em

"""
REITs
"""
from akshare.reits.reits_basic import reits_realtime_em

"""
全部 A 股-等权重市盈率、中位数市盈率
全部 A 股-等权重、中位数市净率
"""
from akshare.stock_feature.stock_ttm_lyr import stock_a_ttm_lyr
from akshare.stock_feature.stock_all_pb import stock_a_all_pb

"""
奥运奖牌
"""
from akshare.sport.sport_olympic import sport_olympic_hist

"""
宏观-加拿大
"""
from akshare.economic.macro_canada import (
    macro_canada_cpi_monthly,
    macro_canada_core_cpi_monthly,
    macro_canada_bank_rate,
    macro_canada_core_cpi_yearly,
    macro_canada_cpi_yearly,
    macro_canada_gdp_monthly,
    macro_canada_new_house_rate,
    macro_canada_retail_rate_monthly,
    macro_canada_trade,
    macro_canada_unemployment_rate,
)

"""
猪肉价格信息
"""
from akshare.futures_derivative.futures_hog import (
    futures_hog_info,
    futures_hog_rank,
)

"""
宏观-澳大利亚
"""
from akshare.economic.macro_australia import (
    macro_australia_bank_rate,
    macro_australia_unemployment_rate,
    macro_australia_trade,
    macro_australia_cpi_quarterly,
    macro_australia_cpi_yearly,
    macro_australia_ppi_quarterly,
    macro_australia_retail_rate_monthly,
)

"""
融资融券-深圳
"""
from akshare.stock_feature.stock_szse_margin import (
    stock_margin_underlying_info_szse,
    stock_margin_detail_szse,
    stock_margin_szse,
)

"""
英国-宏观
"""
from akshare.economic.macro_uk import (
    macro_uk_gdp_yearly,
    macro_uk_gdp_quarterly,
    macro_uk_retail_yearly,
    macro_uk_rightmove_monthly,
    macro_uk_rightmove_yearly,
    macro_uk_unemployment_rate,
    macro_uk_halifax_monthly,
    macro_uk_bank_rate,
    macro_uk_core_cpi_monthly,
    macro_uk_core_cpi_yearly,
    macro_uk_cpi_monthly,
    macro_uk_cpi_yearly,
    macro_uk_halifax_yearly,
    macro_uk_retail_monthly,
    macro_uk_trade,
)

"""
日本-宏观
"""
from akshare.economic.macro_japan import (
    macro_japan_bank_rate,
    macro_japan_core_cpi_yearly,
    macro_japan_cpi_yearly,
    macro_japan_head_indicator,
    macro_japan_unemployment_rate,
)

"""
瑞士-宏观
"""
from akshare.economic.macro_swiss import (
    macro_swiss_trade,
    macro_swiss_svme,
    macro_swiss_cpi_yearly,
    macro_swiss_gbd_yearly,
    macro_swiss_gbd_bank_rate,
    macro_swiss_gdp_quarterly,
)

"""
东方财富-概念板块
"""
from akshare.stock.stock_board_concept_em import (
    stock_board_concept_cons_em,
    stock_board_concept_hist_em,
    stock_board_concept_hist_min_em,
    stock_board_concept_name_em,
)

"""
德国-经济指标
"""
from akshare.economic.macro_germany import (
    macro_germany_gdp,
    macro_germany_ifo,
    macro_germany_cpi_monthly,
    macro_germany_retail_sale_monthly,
    macro_germany_trade_adjusted,
    macro_germany_retail_sale_yearly,
    macro_germany_cpi_yearly,
    macro_germany_zew,
)

"""
基金规模和规模趋势
"""
from akshare.fund.fund_aum_em import (
    fund_aum_em,
    fund_aum_trend_em,
    fund_aum_hist_em,
)

"""
CME 比特币成交量
"""
from akshare.crypto.crypto_bitcoin_cme import crypto_bitcoin_cme

"""
盘口异动
"""
from akshare.stock_feature.stock_pankou_em import (
    stock_changes_em,
    stock_board_change_em,
)

"""
A 股东方财富
"""
from akshare.stock_feature.stock_hist_em import (
    stock_zh_a_spot_em,
    stock_bj_a_spot_em,
    stock_new_a_spot_em,
    stock_kc_a_spot_em,
    stock_cy_a_spot_em,
    stock_sh_a_spot_em,
    stock_sz_a_spot_em,
    stock_zh_b_spot_em,
    stock_zh_a_hist,
    stock_hk_spot_em,
    stock_hk_main_board_spot_em,
    stock_hk_hist,
    stock_us_spot_em,
    stock_us_hist,
    stock_zh_a_hist_min_em,
    stock_zh_a_hist_pre_min_em,
    stock_hk_hist_min_em,
    stock_us_hist_min_em,
)

"""
中行人民币牌价历史数据查询
"""
from akshare.currency.currency_china_bank_sina import currency_boc_sina

"""
期货持仓
"""
from akshare.futures_derivative.futures_sina_cot import futures_sina_hold_pos

"""
股东户数
"""
from akshare.stock_feature.stock_gdhs import (
    stock_zh_a_gdhs,
    stock_zh_a_gdhs_detail_em,
)

"""
两网及退市
"""
from akshare.stock.stock_stop import stock_staq_net_stop

"""
每日快讯数据
"""

from akshare.stock_feature.stock_cls_alerts import (
    stock_telegraph_cls,
)

"""
涨停板行情
"""
from akshare.stock_feature.stock_ztb_em import (
    stock_zt_pool_em,
    stock_zt_pool_previous_em,
    stock_zt_pool_dtgc_em,
    stock_zt_pool_zbgc_em,
    stock_zt_pool_strong_em,
    stock_zt_pool_sub_new_em,
)

"""
中国-香港-宏观
"""
from akshare.economic.macro_china_hk import (
    macro_china_hk_cpi,
    macro_china_hk_cpi_ratio,
    macro_china_hk_trade_diff_ratio,
    macro_china_hk_gbp_ratio,
    macro_china_hk_building_amount,
    macro_china_hk_building_volume,
    macro_china_hk_gbp,
    macro_china_hk_ppi,
    macro_china_hk_rate_of_unemployment,
)

"""
增发和配股
"""
from akshare.stock_feature.stock_zf_pg import stock_qbzf_em, stock_pg_em

"""
汽车销量
"""
from akshare.other.other_car import car_gasgoo_sale_rank, car_energy_sale_cpca

"""
中国公路物流运价、运量指数
"""
from akshare.index.index_cflp import index_cflp_price, index_cflp_volume

"""
赚钱效应分析
"""
from akshare.stock_feature.stock_market_legu import stock_market_activity_legu

"""
浙江省排污权交易指数
"""
from akshare.index.index_eri import index_eri

"""
Drewry 集装箱指数
"""
from akshare.index.drewry_index import drewry_wci_index

"""
柯桥指数
"""
from akshare.index.index_kq_fz import index_kq_fz
from akshare.index.index_kq_ss import index_kq_fashion

"""
问财-热门股票
"""
from akshare.stock_feature.stock_wencai import stock_hot_rank_wc

"""
新发基金
"""
from akshare.fund.fund_init_em import fund_new_found_em

"""
高管持股
"""
from akshare.stock_feature.stock_gdzjc_em import stock_ggcg_em

"""
同花顺-数据中心-资金流向-概念资金流
"""
from akshare.stock_feature.stock_fund_flow import (
    stock_fund_flow_concept,
    stock_fund_flow_industry,
    stock_fund_flow_big_deal,
    stock_fund_flow_individual,
)

"""
比特币持仓
"""
from akshare.crypto.crypto_hold import crypto_bitcoin_hold_report

"""
证券交易营业部排行
"""
from akshare.stock_feature.stock_lh_yybpm import (
    stock_lh_yyb_capital,
    stock_lh_yyb_most,
    stock_lh_yyb_control,
)

"""
沪深 A 股公告
"""
from akshare.stock_fundamental.stock_notice import stock_notice_report

"""
首发企业申报
"""
from akshare.stock_fundamental.stock_ipo_declare import stock_ipo_declare

"""
三大报表
"""
from akshare.stock_feature.stock_report_em import (
    stock_zcfz_em,
    stock_lrb_em,
    stock_xjll_em,
)

"""
业绩报告
"""
from akshare.stock_feature.stock_yjbb_em import stock_yjbb_em

"""
同花顺-行业板块
"""
from akshare.stock_feature.stock_board_industry_ths import (
    stock_board_industry_cons_ths,
    stock_board_industry_name_ths,
    stock_board_industry_info_ths,
    stock_board_industry_index_ths,
    stock_ipo_benefit_ths,
)

"""
同花顺-概念板块
"""
from akshare.stock_feature.stock_board_concept_ths import (
    stock_board_concept_cons_ths,
    stock_board_concept_name_ths,
    stock_board_concept_info_ths,
    stock_board_concept_hist_ths,
    stock_board_concept_graph_ths,
    stock_board_cons_ths,
)

"""
分红配送
"""
from akshare.stock_feature.stock_fhps_em import stock_fhps_em, stock_fhps_detail_em

"""
中美国债收益率
"""
from akshare.bond.bond_em import bond_zh_us_rate

"""
盈利预测
"""
from akshare.stock_fundamental.stock_profit_forecast_em import (
    stock_profit_forecast_em,
)

"""
基金经理
"""
from akshare.fund.fund_manager import fund_manager_em

"""
基金评级
"""
from akshare.fund.fund_rating import (
    fund_rating_sh,
    fund_rating_zs,
    fund_rating_ja,
    fund_rating_all,
)

"""
融资融券数据
"""
from akshare.stock_feature.stock_sse_margin import (
    stock_margin_detail_sse,
    stock_margin_sse,
    stock_margin_ratio_pa,
)

"""
期货交割和期转现
"""
from akshare.futures.futures_to_spot import (
    futures_to_spot_czce,
    futures_to_spot_shfe,
    futures_to_spot_dce,
    futures_delivery_dce,
    futures_delivery_shfe,
    futures_delivery_czce,
    futures_delivery_match_dce,
    futures_delivery_match_czce,
)

"""
基金持仓
"""
from akshare.fund.fund_portfolio_em import (
    fund_portfolio_hold_em,
    fund_portfolio_change_em,
    fund_portfolio_bond_hold_em,
    fund_portfolio_industry_allocation_em,
)

"""
债券概览
"""
from akshare.bond.bond_summary import (
    bond_deal_summary_sse,
    bond_cash_summary_sse,
)

"""
新闻-个股新闻
"""
from akshare.news.news_stock import stock_news_em

"""
股票数据-一致行动人
"""
from akshare.stock_feature.stock_yzxdr_em import stock_yzxdr_em

"""
大宗交易
"""
from akshare.stock.stock_dzjy_em import (
    stock_dzjy_sctj,
    stock_dzjy_mrmx,
    stock_dzjy_mrtj,
    stock_dzjy_hygtj,
    stock_dzjy_yybph,
    stock_dzjy_hyyybtj,
)

"""
国证指数
"""
from akshare.index.index_cni import (
    index_hist_cni,
    index_all_cni,
    index_detail_cni,
    index_detail_hist_cni,
    index_detail_hist_adjust_cni,
)

"""
东方财富-期权
"""
from akshare.option.option_em import option_current_em

"""
科创板报告
"""
from akshare.stock.stock_zh_kcb_report import stock_zh_kcb_report_em

"""
期货合约详情
"""
from akshare.futures.futures_contract_detail import futures_contract_detail

"""
胡润排行榜
"""
from akshare.fortune.fortune_hurun import hurun_rank

"""
新财富富豪榜
"""
from akshare.fortune.fortune_xincaifu_500 import xincaifu_rank

"""
福布斯中国榜单
"""
from akshare.fortune.fortune_forbes_500 import forbes_rank

"""
回购定盘利率
"""
from akshare.rate.repo_rate import repo_rate_hist

"""
公募基金排行
"""
from akshare.fund.fund_rank_em import (
    fund_exchange_rank_em,
    fund_money_rank_em,
    fund_open_fund_rank_em,
    fund_hk_rank_em,
    fund_lcx_rank_em,
)

"""
英为财情-加密货币
"""
from akshare.crypto.crypto_hist_investing import (
    crypto_hist,
    crypto_name_url_table,
)

"""
电影票房
"""
from akshare.movie.movie_yien import (
    movie_boxoffice_cinema_daily,
    movie_boxoffice_cinema_weekly,
    movie_boxoffice_weekly,
    movie_boxoffice_daily,
    movie_boxoffice_monthly,
    movie_boxoffice_realtime,
    movie_boxoffice_yearly,
    movie_boxoffice_yearly_first_week,
)

"""
新闻联播文字稿
"""
from akshare.news.news_cctv import news_cctv

"""
债券收盘收益率曲线历史数据
"""
from akshare.bond.bond_china_money import (
    bond_china_close_return,
    macro_china_swap_rate,
    bond_china_close_return_map,

)

"""
COMEX黄金-白银库存
"""
from akshare.futures.futures_comex_em import futures_comex_inventory

"""
国债期货可交割券相关指标
"""
from akshare.bond.bond_futures import bond_futures_deliverable_coupons

"""
A 股-特别标的
"""
from akshare.stock.stock_zh_a_special import (
    stock_zh_a_new,
    stock_zh_a_st_em,
    stock_zh_a_new_em,
    stock_zh_a_stop_em,
)

"""
东方财富-注册制审核
"""
from akshare.stock_fundamental.stock_register import (
    stock_register_kcb,
    stock_register_cyb,
    stock_register_db,
)

"""
新浪财经-龙虎榜
"""
from akshare.stock_feature.stock_lhb_sina import (
    stock_lhb_detail_daily_sina,
    stock_lhb_ggtj_sina,
    stock_lhb_jgmx_sina,
    stock_lhb_jgzz_sina,
    stock_lhb_yytj_sina,
)

"""
中证指数
"""
from akshare.index.stock_zh_index_csindex import (
    stock_zh_index_hist_csindex,
    stock_zh_index_value_csindex,
)

"""
股票基金持仓数据
"""
from akshare.stock.stock_fund_hold import (
    stock_report_fund_hold,
    stock_report_fund_hold_detail,
)

"""
期货分钟数据
"""
from akshare.futures.futures_zh_sina import (
    futures_zh_minute_sina,
    futures_zh_daily_sina,
    futures_zh_realtime,
    futures_symbol_mark,
    match_main_contract,
    futures_zh_spot,
)

"""
股票财务报告预约披露
"""
from akshare.stock_feature.stock_yjyg_cninfo import stock_report_disclosure

"""
基金行情
"""
from akshare.fund.fund_etf_sina import (
    fund_etf_hist_sina,
    fund_etf_category_sina,
)

"""
交易日历
"""
from akshare.tool.trade_date_hist import tool_trade_date_hist_sina

"""
commodity option
"""
from akshare.option.option_commodity_sina import (
    option_commodity_contract_table_sina,
    option_commodity_contract_sina,
    option_commodity_hist_sina,
)

"""
A 股PE和PB
"""
from akshare.stock_feature.stock_a_pe_and_pb import (
    stock_market_pb_lg,
    stock_index_pb_lg,
    stock_market_pe_lg,
    stock_index_pe_lg,
)
from akshare.stock_feature.stock_a_indicator import (
    stock_a_indicator_lg,
    stock_hk_indicator_eniu,
)
from akshare.stock_feature.stock_a_high_low import stock_a_high_low_statistics
from akshare.stock_feature.stock_a_below_net_asset_statistics import (
    stock_a_below_net_asset_statistics,
)

"""
彭博亿万富豪指数
"""
from akshare.fortune.fortune_bloomberg import (
    index_bloomberg_billionaires,
    index_bloomberg_billionaires_hist,
)

"""
stock-券商业绩月报
"""
from akshare.stock_feature.stock_qsjy_em import stock_qsjy_em

"""
futures-warehouse-receipt
"""
from akshare.futures.futures_warehouse_receipt import (
    futures_czce_warehouse_receipt,
    futures_dce_warehouse_receipt,
    futures_shfe_warehouse_receipt,
)

"""
stock-js
"""
from akshare.stock.stock_us_js import stock_price_js

"""
stock-summary
"""
from akshare.stock.stock_summary import (
    stock_sse_summary,
    stock_szse_summary,
    stock_sse_deal_daily,
    stock_szse_area_summary,
    stock_szse_sector_summary,
)

"""
股票-机构推荐池
"""
from akshare.stock_fundamental.stock_recommend import (
    stock_institute_recommend,
    stock_institute_recommend_detail,
)

"""
股票-机构持股
"""
from akshare.stock_fundamental.stock_hold import (
    stock_institute_hold_detail,
    stock_institute_hold,
)

"""
stock-info
"""
from akshare.stock.stock_info import (
    stock_info_sh_delist,
    stock_info_sz_delist,
    stock_info_a_code_name,
    stock_info_sh_name_code,
    stock_info_bj_name_code,
    stock_info_sz_name_code,
    stock_info_sz_change_name,
    stock_info_change_name,
)

"""
stock-sector
"""
from akshare.stock.stock_industry import stock_sector_spot, stock_sector_detail

"""
stock-fundamental
"""
from akshare.stock_fundamental.stock_finance import (
    stock_financial_abstract,
    stock_financial_report_sina,
    stock_financial_analysis_indicator,
    stock_add_stock,
    stock_ipo_info,
    stock_history_dividend_detail,
    stock_history_dividend,
    stock_circulate_stock_holder,
    stock_restricted_release_queue_sina,
    stock_fund_stock_holder,
    stock_main_stock_holder,
)

"""
stock-HK-fundamental
"""
from akshare.stock_fundamental.stock_finance_hk import (
    stock_financial_hk_analysis_indicator_em,
    stock_financial_hk_report_em,
)

"""
stock_fund
"""
from akshare.stock.stock_fund_em import (
    stock_individual_fund_flow,
    stock_market_fund_flow,
    stock_sector_fund_flow_rank,
    stock_individual_fund_flow_rank,
    stock_sector_fund_flow_summary,
    stock_sector_fund_flow_hist,
    stock_concept_fund_flow_hist,
)

"""
air-quality
"""
from akshare.air.air_zhenqi import (
    air_quality_hist,
    air_quality_rank,
    air_quality_watch_point,
    air_city_table,
)

"""
hf
"""
from akshare.hf.hf_sp500 import hf_sp_500

"""
stock_yjyg_em
"""
from akshare.stock_feature.stock_yjyg_em import (
    stock_yjyg_em,
    stock_yysj_em,
    stock_yjkb_em,
)

"""
stock
"""
from akshare.stock_feature.stock_dxsyl_em import (
    stock_dxsyl_em,
    stock_xgsglb_em,
)

"""
article
"""
from akshare.article.fred_md import fred_md, fred_qd

"""
中证商品指数
"""
from akshare.futures.futures_index_ccidx import (
    futures_index_min_ccidx,
    futures_index_ccidx,
)

"""
futures_em_spot_stock
"""
from akshare.futures.futures_spot_stock_em import futures_spot_stock

"""
energy_oil
"""
from akshare.energy.energy_oil_em import energy_oil_detail, energy_oil_hist

"""
futures-foreign
"""
from akshare.futures.futures_foreign import (
    futures_foreign_detail,
    futures_foreign_hist,
)

"""
stock-em-tfp
"""
from akshare.stock_feature.stock_tfp_em import stock_tfp_em

"""
stock-em-hsgt
"""
from akshare.stock_feature.stock_hsgt_em import (
    stock_hk_ggt_components_em,
    stock_hsgt_north_acc_flow_in_em,
    stock_hsgt_north_cash_em,
    stock_hsgt_north_net_flow_in_em,
    stock_hsgt_south_acc_flow_in_em,
    stock_hsgt_south_cash_em,
    stock_hsgt_south_net_flow_in_em,
    stock_hsgt_hold_stock_em,
    stock_hsgt_hist_em,
    stock_hsgt_institution_statistics_em,
    stock_hsgt_stock_statistics_em,
    stock_hsgt_board_rank_em,
)

"""
stock-em-comment
"""
from akshare.stock_feature.stock_comment_em import (
    stock_comment_em,
    stock_comment_detail_zlkp_jgcyd_em,
    stock_comment_detail_scrd_focus_em,
    stock_comment_detail_zhpj_lspf_em,
    stock_comment_detail_scrd_desire_em,
    stock_comment_detail_scrd_cost_em,
    stock_comment_detail_scrd_desire_daily_em,
)

"""
stock-em-analyst
"""
from akshare.stock_feature.stock_analyst_em import (
    stock_analyst_detail_em,
    stock_analyst_rank_em,
)

"""
新加坡期货交易所
"""
from akshare.futures.futures_settlement_price_sgx import futures_settlement_price_sgx

"""
currency interface
"""
from akshare.currency.currency import (
    currency_convert,
    currency_currencies,
    currency_history,
    currency_latest,
    currency_time_series,
)

"""
知识图谱
"""
from akshare.nlp.nlp_interface import nlp_ownthink, nlp_answer

"""
微博舆情报告
"""
from akshare.stock.stock_weibo_nlp import (
    stock_js_weibo_nlp_time,
    stock_js_weibo_report,
)

"""
金融期权-新浪
"""
from akshare.option.option_finance_sina import (
    option_cffex_sz50_list_sina,
    option_cffex_sz50_spot_sina,
    option_cffex_sz50_daily_sina,
    option_cffex_hs300_list_sina,
    option_cffex_hs300_spot_sina,
    option_cffex_hs300_daily_sina,
    option_cffex_zz1000_list_sina,
    option_cffex_zz1000_spot_sina,
    option_cffex_zz1000_daily_sina,
    option_sse_list_sina,
    option_sse_expire_day_sina,
    option_sse_codes_sina,
    option_sse_spot_price_sina,
    option_sse_underlying_spot_price_sina,
    option_sse_greeks_sina,
    option_sse_minute_sina,
    option_sse_daily_sina,
    option_finance_minute_sina,
    option_minute_em,
)

"""
债券-沪深债券
"""
from akshare.bond.bond_zh_sina import bond_zh_hs_daily, bond_zh_hs_spot
from akshare.bond.bond_zh_cov_sina import (
    bond_zh_hs_cov_daily,
    bond_zh_hs_cov_spot,
    bond_cov_comparison,
    bond_zh_cov,
    bond_zh_cov_info,
    bond_zh_hs_cov_min,
    bond_zh_hs_cov_pre_min,
    bond_zh_cov_value_analysis,
)
from akshare.bond.bond_convert import (
    bond_cb_jsl,
    bond_cb_adj_logs_jsl,
    bond_cb_index_jsl,
    bond_cb_redeem_jsl,
)

"""
for pro api
"""
from akshare.pro.data_pro import pro_api

"""
for pro api token set
"""
from akshare.utils.token_process import set_token

"""
债券质押式回购成交明细数据
"""
from akshare.bond.china_repo import bond_repo_zh_tick

"""
基金数据接口
"""
from akshare.fund.fund_em import (
    fund_open_fund_daily_em,
    fund_open_fund_info_em,
    fund_etf_fund_daily_em,
    fund_etf_fund_info_em,
    fund_financial_fund_daily_em,
    fund_financial_fund_info_em,
    fund_name_em,
    fund_info_index_em,
    fund_graded_fund_daily_em,
    fund_graded_fund_info_em,
    fund_money_fund_daily_em,
    fund_money_fund_info_em,
    fund_value_estimation_em,
    fund_hk_fund_hist_em,
    fund_purchase_em,
)

"""
百度迁徙地图接口
"""
from akshare.event.migration import (
    migration_area_baidu,
    migration_scale_baidu,
)

"""
英为财情-外汇-货币对历史数据
"""
from akshare.fx.currency_investing import (
    currency_hist,
    currency_name_code,
    currency_pair_map,
)

"""
商品期权-郑州商品交易所-期权-历史数据
"""
from akshare.option.option_czce import option_czce_hist

"""
宏观-经济数据-银行间拆借利率
"""
from akshare.interest_rate.interbank_rate_em import rate_interbank

"""
金十数据中心-外汇情绪
"""
from akshare.economic.macro_other import macro_fx_sentiment

"""
金十数据中心-经济指标-欧元区
"""
from akshare.economic.macro_euro import (
    macro_euro_gdp_yoy,
    macro_euro_cpi_mom,
    macro_euro_cpi_yoy,
    macro_euro_current_account_mom,
    macro_euro_employment_change_qoq,
    macro_euro_industrial_production_mom,
    macro_euro_manufacturing_pmi,
    macro_euro_ppi_mom,
    macro_euro_retail_sales_mom,
    macro_euro_sentix_investor_confidence,
    macro_euro_services_pmi,
    macro_euro_trade_balance,
    macro_euro_unemployment_rate_mom,
    macro_euro_zew_economic_sentiment,
    macro_euro_lme_holding,
    macro_euro_lme_stock,
)

"""
金十数据中心-经济指标-央行利率-主要央行利率
"""
from akshare.economic.macro_bank import (
    macro_bank_australia_interest_rate,
    macro_bank_brazil_interest_rate,
    macro_bank_brazil_interest_rate,
    macro_bank_english_interest_rate,
    macro_bank_euro_interest_rate,
    macro_bank_india_interest_rate,
    macro_bank_japan_interest_rate,
    macro_bank_newzealand_interest_rate,
    macro_bank_russia_interest_rate,
    macro_bank_switzerland_interest_rate,
    macro_bank_usa_interest_rate,
)

"""
义乌小商品指数
"""
from akshare.index.index_yw import index_yw

"""
股票指数-股票指数-成份股
"""
from akshare.index.index_cons import (
    index_stock_info,
    index_stock_cons,
    index_stock_cons_sina,
    index_stock_cons_csindex,
    index_stock_cons_weight_csindex,
    stock_a_code_to_symbol,
)

"""
东方财富-股票账户
"""
from akshare.stock_feature.stock_account_em import stock_account_statistics_em

"""
期货规则
"""
from akshare.futures.futures_rule import futures_rule

"""
东方财富-商誉专题
"""
from akshare.stock_feature.stock_sy_em import (
    stock_sy_profile_em,
    stock_sy_yq_em,
    stock_sy_jz_em,
    stock_sy_em,
    stock_sy_hy_em,
)

"""
东方财富-股票质押
"""
from akshare.stock_feature.stock_gpzy_em import (
    stock_gpzy_pledge_ratio_em,
    stock_gpzy_profile_em,
    stock_gpzy_distribute_statistics_bank_em,
    stock_gpzy_distribute_statistics_company_em,
    stock_gpzy_industry_data_em,
    stock_gpzy_pledge_ratio_detail_em,
)

"""
东方财富-机构调研
"""
from akshare.stock_feature.stock_jgdy_em import (
    stock_jgdy_tj_em,
    stock_jgdy_detail_em,
)

"""
IT桔子
"""
from akshare.fortune.fortune_it_juzi import (
    death_company,
    maxima_company,
    nicorn_company,
)

"""
新浪主力连续接口
"""
from akshare.futures_derivative.futures_index_sina import (
    futures_main_sina,
    futures_display_main_sina,
)

"""
中国宏观杠杆率数据
"""
from akshare.economic.marco_cnbs import macro_cnbs

"""
大宗商品-现货价格指数
"""
from akshare.index.index_spot import spot_goods

"""
成本-世界各大城市生活成本
"""
from akshare.cost.cost_living import cost_living

"""
能源-碳排放权
"""
from akshare.energy.energy_carbon import (
    energy_carbon_domestic,
    energy_carbon_bj,
    energy_carbon_eu,
    energy_carbon_gz,
    energy_carbon_hb,
    energy_carbon_sz,
)

"""
中国证券投资基金业协会-信息公示
"""
from akshare.fund.fund_amac import (
    amac_manager_info,
    amac_member_info,
    amac_member_sub_info,
    amac_aoin_info,
    amac_fund_account_info,
    amac_fund_info,
    amac_fund_sub_info,
    amac_futures_info,
    amac_manager_cancelled_info,
    amac_securities_info,
    amac_fund_abs,
    amac_manager_classify_info,
    amac_person_fund_org_list,
    amac_person_bond_org_list,
)

"""
世界五百强公司排名接口
"""
from akshare.fortune.fortune_500 import fortune_rank, fortune_rank_eng

"""
申万行业一级
"""
from akshare.index.index_sw import (
    sw_index_third_cons,
    sw_index_first_info,
    sw_index_second_info,
    sw_index_third_info,
)

"""
经济政策不确定性指数
"""
from akshare.article.epu_index import article_epu_index

"""
南华期货-南华指数
"""
from akshare.futures_derivative.futures_index_return_nh import (
    futures_return_index_nh,
)
from akshare.futures_derivative.futures_index_price_nh import (
    futures_price_index_nh,
    futures_index_symbol_table_nh,
)
from akshare.futures_derivative.futures_index_volatility_nh import (
    futures_volatility_index_nh,
)

"""
空气-河北
"""
from akshare.air.air_hebei import air_quality_hebei

"""
timeanddate-日出和日落
"""
from akshare.air.sunrise_tad import sunrise_daily, sunrise_monthly

"""
新浪-指数实时行情和历史行情
"""
from akshare.stock.stock_zh_a_tick_tx import (
    stock_zh_a_tick_tx_js,
)

"""
新浪-指数实时行情和历史行情
"""
from akshare.index.index_stock_zh import (
    stock_zh_index_daily,
    stock_zh_index_spot_sina,
    stock_zh_index_spot_em,
    stock_zh_index_daily_tx,
    stock_zh_index_daily_em,
)

"""
外盘期货实时行情
"""
from akshare.futures.futures_hq_sina import (
    futures_foreign_commodity_realtime,
    futures_foreign_commodity_subscribe_exchange_symbol,
    futures_hq_subscribe_exchange_symbol,
)

"""
FF多因子数据接口
"""
from akshare.article.ff_factor import article_ff_crr

"""
Realized Library 接口
"""
from akshare.article.risk_rv import (
    article_oman_rv,
    article_oman_rv_short,
    article_rlab_rv,
)

"""
银保监分局本级行政处罚数据
"""
from akshare.bank.bank_cbirc_2020 import bank_fjcf_table_detail

"""
科创板股票
"""
from akshare.stock.stock_zh_kcb_sina import (
    stock_zh_kcb_spot,
    stock_zh_kcb_daily,
)

"""
A股
"""
from akshare.stock.stock_zh_a_sina import (
    stock_zh_a_spot,
    stock_zh_a_daily,
    stock_zh_a_minute,
    stock_zh_a_cdr_daily,
)

"""
A+H股
"""
from akshare.stock.stock_zh_ah_tx import (
    stock_zh_ah_spot,
    stock_zh_ah_daily,
    stock_zh_ah_name,
)

"""
加密货币
"""
from akshare.economic.macro_other import crypto_js_spot

"""
金融期权
"""
from akshare.option.option_finance import (
    option_finance_board,
    option_finance_sse_underlying,
)

"""
新浪-美股实时行情数据和历史行情数据(前复权)
"""
from akshare.stock.stock_us_sina import (
    stock_us_daily,
    stock_us_spot,
    get_us_stock_name,
)

"""
新浪-港股实时行情数据和历史数据(前复权和后复权因子)
"""
from akshare.stock.stock_hk_sina import stock_hk_daily, stock_hk_spot

"""
生意社-商品与期货-现期图数据
"""
from akshare.futures_derivative.sys_spot_futures import (
    get_sys_spot_futures,
    get_sys_spot_futures_dict,
)

"""
全球宏观-机构宏观
"""
from akshare.economic.macro_constitute import (
    macro_cons_gold,
    macro_cons_silver,
    macro_cons_opec_month,
)

"""
全球宏观-美国宏观
"""
from akshare.economic.macro_usa import (
    macro_usa_eia_crude_rate,
    macro_usa_non_farm,
    macro_usa_unemployment_rate,
    macro_usa_adp_employment,
    macro_usa_core_pce_price,
    macro_usa_cpi_monthly,
    macro_usa_cpi_yoy,
    macro_usa_crude_inner,
    macro_usa_gdp_monthly,
    macro_usa_initial_jobless,
    macro_usa_lmci,
    macro_usa_api_crude_stock,
    macro_usa_building_permits,
    macro_usa_business_inventories,
    macro_usa_cb_consumer_confidence,
    macro_usa_core_cpi_monthly,
    macro_usa_core_ppi,
    macro_usa_current_account,
    macro_usa_durable_goods_orders,
    macro_usa_trade_balance,
    macro_usa_spcs20,
    macro_usa_services_pmi,
    macro_usa_rig_count,
    macro_usa_retail_sales,
    macro_usa_real_consumer_spending,
    macro_usa_ppi,
    macro_usa_pmi,
    macro_usa_personal_spending,
    macro_usa_pending_home_sales,
    macro_usa_nfib_small_business,
    macro_usa_new_home_sales,
    macro_usa_nahb_house_market_index,
    macro_usa_michigan_consumer_sentiment,
    macro_usa_exist_home_sales,
    macro_usa_export_price,
    macro_usa_factory_orders,
    macro_usa_house_price_index,
    macro_usa_house_starts,
    macro_usa_import_price,
    macro_usa_industrial_production,
    macro_usa_ism_non_pmi,
    macro_usa_ism_pmi,
    macro_usa_job_cuts,
    macro_usa_cftc_nc_holding,
    macro_usa_cftc_c_holding,
    macro_usa_cftc_merchant_currency_holding,
    macro_usa_cftc_merchant_goods_holding,
    macro_usa_phs,
)

"""
全球宏观-中国宏观
"""
from akshare.economic.macro_china import (
    macro_china_bank_financing,
    macro_china_insurance_income,
    macro_china_mobile_number,
    macro_china_vegetable_basket,
    macro_china_agricultural_product,
    macro_china_agricultural_index,
    macro_china_energy_index,
    macro_china_commodity_price_index,
    macro_global_sox_index,
    macro_china_yw_electronic_index,
    macro_china_construction_index,
    macro_china_construction_price_index,
    macro_china_lpi_index,
    macro_china_bdti_index,
    macro_china_bsi_index,
    macro_china_cpi_monthly,
    macro_china_cpi_yearly,
    macro_china_m2_yearly,
    macro_china_fx_reserves_yearly,
    macro_china_cx_pmi_yearly,
    macro_china_pmi_yearly,
    macro_china_daily_energy,
    macro_china_non_man_pmi,
    macro_china_rmb,
    macro_china_gdp_yearly,
    macro_china_shrzgm,
    macro_china_ppi_yearly,
    macro_china_cx_services_pmi_yearly,
    macro_china_market_margin_sh,
    macro_china_market_margin_sz,
    macro_china_au_report,
    macro_china_exports_yoy,
    macro_china_hk_market_info,
    macro_china_imports_yoy,
    macro_china_trade_balance,
    macro_china_shibor_all,
    macro_china_industrial_production_yoy,
    macro_china_gyzjz,
    macro_china_lpr,
    macro_china_new_house_price,
    macro_china_enterprise_boom_index,
    macro_china_national_tax_receipts,
    macro_china_new_financial_credit,
    macro_china_fx_gold,
    macro_china_money_supply,
    macro_china_stock_market_cap,
    macro_china_cpi,
    macro_china_gdp,
    macro_china_ppi,
    macro_china_pmi,
    macro_china_gdzctz,
    macro_china_hgjck,
    macro_china_czsr,
    macro_china_whxd,
    macro_china_wbck,
    macro_china_bond_public,
    macro_china_xfzxx,
    macro_china_reserve_requirement_ratio,
    macro_china_consumer_goods_retail,
    macro_china_society_electricity,
    macro_china_society_traffic_volume,
    macro_china_postal_telecommunicational,
    macro_china_international_tourism_fx,
    macro_china_passenger_load_factor,
    macro_china_freight_index,
    macro_china_central_bank_balance,
    macro_china_insurance,
    macro_china_supply_of_money,
    macro_china_foreign_exchange_gold,
    macro_china_retail_price_index,
    macro_china_real_estate,
    macro_china_qyspjg,
    macro_china_fdi,
    macro_shipping_bci,
    macro_shipping_bcti,
    macro_shipping_bdi,
    macro_shipping_bpi,
    macro_china_urban_unemployment,
)

"""
全球宏观-中国宏观-国家统计局
"""
from akshare.economic.macro_china_nbs import (
    macro_china_nbs_nation,
    macro_china_nbs_region
)

"""
全球期货
"""
from akshare.futures.futures_international import (
    futures_global_commodity_hist,
    futures_global_commodity_name_url_map,
)

"""
外汇
"""
from akshare.fx.fx_quote import fx_pair_quote, fx_spot_quote, fx_swap_quote

"""
债券行情
"""
from akshare.bond.china_bond import (
    bond_spot_quote,
    bond_spot_deal,
    bond_china_yield,
)

"""
商品期权
"""
from akshare.option.option_commodity import (
    option_dce_daily,
    option_czce_daily,
    option_shfe_daily,
    option_gfex_vol_daily,
    option_gfex_daily,
)

"""
英为财情-债券
"""
from akshare.bond.bond_investing import (
    bond_investing_global,
    bond_investing_global_country_name_url,
)

"""
英为财情-指数
"""
from akshare.index.index_investing import (
    index_investing_global,
    index_investing_global_area_index_name_code,
    index_investing_global_area_index_name_url,
)

"""
99期货-期货库存数据
"""
from akshare.futures.futures_inventory_99 import futures_inventory_99

"""
东方财富-期货库存数据
"""
from akshare.futures.futures_inventory_em import futures_inventory_em

"""
中国银行间市场交易商协会
"""
from akshare.bond.bond_bank import get_bond_bank

"""
奇货可查-工具模块
"""
from akshare.qhkc_web.qhkc_tool import qhkc_tool_foreign, qhkc_tool_gdp

"""
奇货可查-指数模块
"""
from akshare.qhkc_web.qhkc_index import (
    get_qhkc_index,
    get_qhkc_index_trend,
    get_qhkc_index_profit_loss,
)

"""
奇货可查-资金模块
"""
from akshare.qhkc_web.qhkc_fund import (
    get_qhkc_fund_money_change,
    get_qhkc_fund_bs,
    get_qhkc_fund_position,
)

"""
大宗商品现货价格及基差
"""
from akshare.futures.futures_basis import (
    futures_spot_price_daily,
    futures_spot_price,
    futures_spot_price_previous,
)

"""
期货持仓成交排名数据
"""
from akshare.futures.cot import (
    get_rank_sum_daily,
    get_rank_sum,
    get_shfe_rank_table,
    get_czce_rank_table,
    get_dce_rank_table,
    get_cffex_rank_table,
    futures_dce_position_rank,
    futures_dce_position_rank_other,
    futures_gfex_position_rank,
)

"""
大宗商品期货仓单数据
"""
from akshare.futures.receipt import get_receipt

"""
大宗商品期货展期收益率数据
"""
from akshare.futures.futures_roll_yield import (
    get_roll_yield_bar,
    get_roll_yield,
)

"""
交易所日线行情数据
"""
from akshare.futures.futures_daily_bar import (
    get_cffex_daily,
    get_czce_daily,
    get_shfe_v_wap,
    get_shfe_daily,
    get_dce_daily,
    get_futures_daily,
    get_ine_daily,
    get_gfex_daily,
)

"""
雪球基金数据
"""
from akshare.fund.fund_xq import (
    fund_individual_basic_info_xq,
    fund_individual_achievement_xq,
    fund_individual_analysis_xq,
    fund_individual_profit_probability_xq,
    fund_individual_detail_info_xq,
)

"""
雪球官网证券数据
"""
from akshare.stock.stock_xq import (
    stock_individual_spot_xq,
)<|MERGE_RESOLUTION|>--- conflicted
+++ resolved
@@ -2640,11 +2640,7 @@
 1.12.25 fix: fix fund_individual_basic_info_xq interface
 1.12.26 fix: fix index_stock_info interface
 1.12.27 fix: fix stock_hk_fhpx_detail_ths interface
-<<<<<<< HEAD
-1.12.28 add: add fund_individual_basic_info_xq interface
-=======
 1.12.28 fix: fix futures_foreign_commodity_realtime interface
->>>>>>> b7bfe2ce
 """
 
 __version__ = "1.12.28"
