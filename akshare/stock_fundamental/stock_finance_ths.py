#!/usr/bin/env python
# -*- coding:utf-8 -*-
"""
Date: 2024/11/2 15:20
Desc: 同花顺-财务指标-主要指标
https://basic.10jqka.com.cn/new/000063/finance.html
"""

import json

import pandas as pd
import requests
from bs4 import BeautifulSoup
from akshare.utils.cons import headers


def stock_financial_abstract_ths(
    symbol: str = "000063", indicator: str = "按报告期"
) -> pd.DataFrame:
    """
    同花顺-财务指标-主要指标
    https://basic.10jqka.com.cn/new/000063/finance.html
    :param symbol: 股票代码
    :type symbol: str
    :param indicator: 指标; choice of {"按报告期", "按年度", "按单季度"}
    :type indicator: str
    :return: 同花顺-财务指标-主要指标
    :rtype: pandas.DataFrame
    """
    url = f"https://basic.10jqka.com.cn/new/{symbol}/finance.html"
    r = requests.get(url, headers=headers)
    soup = BeautifulSoup(r.text, features="lxml")
    data_text = soup.find(name="p", attrs={"id": "main"}).string
    data_json = json.loads(data_text)
    df_index = [
        item[0] if isinstance(item, list) else item for item in data_json["title"]
    ]
    if indicator == "按报告期":
        temp_df = pd.DataFrame(
            data_json["report"][1:], columns=data_json["report"][0], index=df_index[1:]
        )
    elif indicator == "按单季度":
        temp_df = pd.DataFrame(
            data_json["simple"][1:], columns=data_json["simple"][0], index=df_index[1:]
        )
    else:
        temp_df = pd.DataFrame(
            data_json["year"][1:], columns=data_json["year"][0], index=df_index[1:]
        )
    temp_df = temp_df.T
    temp_df.reset_index(inplace=True)
    temp_df.rename(columns={"index": "报告期"}, inplace=True)
    return temp_df


def stock_financial_debt_ths(
    symbol: str = "000063", indicator: str = "按报告期"
) -> pd.DataFrame:
    """
    同花顺-财务指标-资产负债表
    https://basic.10jqka.com.cn/new/000063/finance.html
    https://basic.10jqka.com.cn/api/stock/finance/000063_debt.json
    :param symbol: 股票代码
    :type symbol: str
    :param indicator: 指标; choice of {"按报告期", "按年度"}
    :type indicator: str
    :return: 同花顺-财务指标-资产负债表
    :rtype: pandas.DataFrame
    """
    url = f"https://basic.10jqka.com.cn/api/stock/finance/{symbol}_debt.json"
    r = requests.get(url, headers=headers)
    data_json = json.loads(json.loads(r.text)["flashData"])
    df_index = [
        item[0] if isinstance(item, list) else item for item in data_json["title"]
    ]
    if indicator == "按报告期":
        temp_df = pd.DataFrame(
            data_json["report"][1:], columns=data_json["report"][0], index=df_index[1:]
        )
    else:
        temp_df = pd.DataFrame(
            data_json["year"][1:], columns=data_json["year"][0], index=df_index[1:]
        )
    temp_df = temp_df.T
    temp_df.reset_index(inplace=True)
    temp_df.rename(columns={"index": "报告期"}, inplace=True)
    return temp_df


def stock_financial_benefit_ths(
    symbol: str = "000063", indicator: str = "按报告期"
) -> pd.DataFrame:
    """
    同花顺-财务指标-利润表
    https://basic.10jqka.com.cn/new/000063/finance.html
    https://basic.10jqka.com.cn/api/stock/finance/000063_benefit.json
    :param symbol: 股票代码
    :type symbol: str
    :param indicator: 指标; choice of {"按报告期","按单季度", "按年度"}
    :type indicator: str
    :return: 同花顺-财务指标-利润表
    :rtype: pandas.DataFrame
    """
    url = f"https://basic.10jqka.com.cn/api/stock/finance/{symbol}_benefit.json"
    r = requests.get(url, headers=headers)
    data_json = json.loads(json.loads(r.text)["flashData"])
    df_index = [
        item[0] if isinstance(item, list) else item for item in data_json["title"]
    ]
    if indicator == "按报告期":
        temp_df = pd.DataFrame(
            data_json["report"][1:], columns=data_json["report"][0], index=df_index[1:]
        )
    elif indicator == "按单季度":
        temp_df = pd.DataFrame(
            data_json["simple"][1:], columns=data_json["simple"][0], index=df_index[1:]
        )
    else:
        temp_df = pd.DataFrame(
            data_json["year"][1:], columns=data_json["year"][0], index=df_index[1:]
        )
    temp_df = temp_df.T
    temp_df.reset_index(inplace=True)
    temp_df.rename(columns={"index": "报告期"}, inplace=True)
    return temp_df


def stock_financial_cash_ths(
    symbol: str = "000063", indicator: str = "按报告期"
) -> pd.DataFrame:
    """
    同花顺-财务指标-现金流量表
    https://basic.10jqka.com.cn/new/000063/finance.html
    https://basic.10jqka.com.cn/api/stock/finance/000063_cash.json
    :param symbol: 股票代码
    :type symbol: str
    :param indicator: 指标; choice of {"按报告期","按单季度", "按年度"}
    :type indicator: str
    :return: 同花顺-财务指标-现金流量表
    :rtype: pandas.DataFrame
    """
    url = f"https://basic.10jqka.com.cn/api/stock/finance/{symbol}_cash.json"
    r = requests.get(url, headers=headers)
    data_json = json.loads(json.loads(r.text)["flashData"])
    df_index = [
        item[0] if isinstance(item, list) else item for item in data_json["title"]
    ]
    if indicator == "按报告期":
        temp_df = pd.DataFrame(
            data_json["report"][1:], columns=data_json["report"][0], index=df_index[1:]
        )
    elif indicator == "按单季度":
        temp_df = pd.DataFrame(
            data_json["simple"][1:], columns=data_json["simple"][0], index=df_index[1:]
        )
    else:
        temp_df = pd.DataFrame(
            data_json["year"][1:], columns=data_json["year"][0], index=df_index[1:]
        )
    temp_df = temp_df.T
    temp_df.reset_index(inplace=True)
    temp_df.rename(columns={"index": "报告期"}, inplace=True)
    return temp_df


<<<<<<< HEAD
def stock_shareholder_change_ths(
    symbol: str = "688981"
) -> pd.DataFrame:
=======
def stock_shareholder_change_ths(symbol: str = "688981") -> pd.DataFrame:
>>>>>>> 37bff0cb
    """
    同花顺-公司大事-股东持股变动
    https://basic.10jqka.com.cn/new/688981/event.html
    :param symbol: 股票代码
    :type symbol: str
    :return: 同花顺-财务指标-主要指标
    :rtype: pandas.DataFrame
    """
    url = f"https://basic.10jqka.com.cn/new/{symbol}/event.html"
<<<<<<< HEAD

    headers = {
        "User-Agent": "Mozilla/5.0 (Windows NT 10.0; Win64; x64) AppleWebKit/537.36 (KHTML, like Gecko) "
        "Chrome/109.0.0.0 Safari/537.36"
    }
    r = requests.get(url, headers=headers)
    r.encoding = 'gb2312'
    soup = BeautifulSoup(r.text, features="lxml")

    soup_find = soup.find("table", attrs={"class": "m_table data_table_1 m_hl"})

    if soup_find is not None:
        content_list = [item.text.strip() for item in soup_find]
        column_names = content_list[1].split("\n")
        row = content_list[3].replace("\t", "").replace("\n\n", "").replace("   ", "\n").replace(" ", "").replace("\n\n", "\n").split("\n")
        row = [item for item in row if item!=""]

=======
    r = requests.get(url, headers=headers)
    r.encoding = "gb2312"
    soup = BeautifulSoup(r.text, features="lxml")
    soup_find = soup.find(name="table", attrs={"class": "m_table data_table_1 m_hl"})
    if soup_find is not None:
        content_list = [item.text.strip() for item in soup_find]
        column_names = content_list[1].split("\n")
        row = (
            content_list[3]
            .replace("\t", "")
            .replace("\n\n", "")
            .replace("   ", "\n")
            .replace(" ", "")
            .replace("\n\n", "\n")
            .split("\n")
        )
        row = [item for item in row if item != ""]
>>>>>>> 37bff0cb
        new_rows = []
        step = len(column_names)
        for i in range(0, len(row), step):
            new_rows.append(row[i : i + step])
<<<<<<< HEAD

        df = pd.DataFrame(new_rows, columns=column_names)

        return df
=======
        temp_df = pd.DataFrame(new_rows, columns=column_names)
        temp_df.sort_values(by="公告日期", ignore_index=True, inplace=True)
        temp_df["公告日期"] = pd.to_datetime(
            temp_df["公告日期"], errors="coerce"
        ).dt.date
        temp_df.rename(
            columns={
                "变动数量(股)": "变动数量",
                "交易均价(元)": "交易均价",
                "剩余股份总数(股)": "剩余股份总数",
            },
            inplace=True,
        )
        return temp_df
>>>>>>> 37bff0cb
    return pd.DataFrame()


if __name__ == "__main__":
    stock_financial_abstract_ths_df = stock_financial_abstract_ths(
        symbol="000063", indicator="按报告期"
    )
    print(stock_financial_abstract_ths_df)

    stock_financial_abstract_ths_df = stock_financial_abstract_ths(
        symbol="000063", indicator="按年度"
    )
    print(stock_financial_abstract_ths_df)

    stock_financial_abstract_ths_df = stock_financial_abstract_ths(
        symbol="000063", indicator="按单季度"
    )
    print(stock_financial_abstract_ths_df)

    stock_financial_debt_ths_df = stock_financial_debt_ths(
        symbol="002004", indicator="按报告期"
    )
    print(stock_financial_debt_ths_df)

    stock_financial_debt_ths_df = stock_financial_debt_ths(
        symbol="000063", indicator="按年度"
    )
    print(stock_financial_debt_ths_df)

    stock_financial_benefit_ths_df = stock_financial_benefit_ths(
        symbol="000063", indicator="按报告期"
    )
    print(stock_financial_benefit_ths_df)

    stock_financial_benefit_ths_df = stock_financial_benefit_ths(
        symbol="000063", indicator="按年度"
    )
    print(stock_financial_benefit_ths_df)

    stock_financial_benefit_ths_df = stock_financial_benefit_ths(
        symbol="000063", indicator="按报告期"
    )
    print(stock_financial_benefit_ths_df)

    stock_financial_cash_ths_df = stock_financial_cash_ths(
        symbol="000063", indicator="按年度"
    )
    print(stock_financial_cash_ths_df)

    stock_financial_cash_ths_df = stock_financial_cash_ths(
        symbol="000063", indicator="按年度"
    )
    print(stock_financial_cash_ths_df)

    stock_financial_cash_ths_df = stock_financial_cash_ths(
        symbol="000063", indicator="按单季度"
    )
    print(stock_financial_cash_ths_df)

<<<<<<< HEAD
    stock_shareholder_change_ths_df = stock_shareholder_change_ths()
=======
    stock_shareholder_change_ths_df = stock_shareholder_change_ths(symbol="688981")
>>>>>>> 37bff0cb
    print(stock_shareholder_change_ths_df)<|MERGE_RESOLUTION|>--- conflicted
+++ resolved
@@ -163,13 +163,7 @@
     return temp_df
 
 
-<<<<<<< HEAD
-def stock_shareholder_change_ths(
-    symbol: str = "688981"
-) -> pd.DataFrame:
-=======
 def stock_shareholder_change_ths(symbol: str = "688981") -> pd.DataFrame:
->>>>>>> 37bff0cb
     """
     同花顺-公司大事-股东持股变动
     https://basic.10jqka.com.cn/new/688981/event.html
@@ -179,25 +173,6 @@
     :rtype: pandas.DataFrame
     """
     url = f"https://basic.10jqka.com.cn/new/{symbol}/event.html"
-<<<<<<< HEAD
-
-    headers = {
-        "User-Agent": "Mozilla/5.0 (Windows NT 10.0; Win64; x64) AppleWebKit/537.36 (KHTML, like Gecko) "
-        "Chrome/109.0.0.0 Safari/537.36"
-    }
-    r = requests.get(url, headers=headers)
-    r.encoding = 'gb2312'
-    soup = BeautifulSoup(r.text, features="lxml")
-
-    soup_find = soup.find("table", attrs={"class": "m_table data_table_1 m_hl"})
-
-    if soup_find is not None:
-        content_list = [item.text.strip() for item in soup_find]
-        column_names = content_list[1].split("\n")
-        row = content_list[3].replace("\t", "").replace("\n\n", "").replace("   ", "\n").replace(" ", "").replace("\n\n", "\n").split("\n")
-        row = [item for item in row if item!=""]
-
-=======
     r = requests.get(url, headers=headers)
     r.encoding = "gb2312"
     soup = BeautifulSoup(r.text, features="lxml")
@@ -215,17 +190,10 @@
             .split("\n")
         )
         row = [item for item in row if item != ""]
->>>>>>> 37bff0cb
         new_rows = []
         step = len(column_names)
         for i in range(0, len(row), step):
             new_rows.append(row[i : i + step])
-<<<<<<< HEAD
-
-        df = pd.DataFrame(new_rows, columns=column_names)
-
-        return df
-=======
         temp_df = pd.DataFrame(new_rows, columns=column_names)
         temp_df.sort_values(by="公告日期", ignore_index=True, inplace=True)
         temp_df["公告日期"] = pd.to_datetime(
@@ -240,7 +208,6 @@
             inplace=True,
         )
         return temp_df
->>>>>>> 37bff0cb
     return pd.DataFrame()
 
 
@@ -300,9 +267,5 @@
     )
     print(stock_financial_cash_ths_df)
 
-<<<<<<< HEAD
-    stock_shareholder_change_ths_df = stock_shareholder_change_ths()
-=======
     stock_shareholder_change_ths_df = stock_shareholder_change_ths(symbol="688981")
->>>>>>> 37bff0cb
     print(stock_shareholder_change_ths_df)