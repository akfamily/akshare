# -*- coding:utf-8 -*-
# /usr/bin/env python
"""
Date: 2020/7/18 13:07
Desc: 新浪财经-交易日历
https://finance.sina.com.cn/realstock/company/klc_td_sh.txt
"""
import execjs
import pandas as pd
import requests

from akshare.stock.cons import hk_js_decode


def tool_trade_date_hist_sina() -> pd.DataFrame:
    """
    交易日历-历史数据
    https://finance.sina.com.cn/realstock/company/klc_td_sh.txt
    :return: 交易日历
    :rtype: pandas.DataFrame
    """
    url = "https://finance.sina.com.cn/realstock/company/klc_td_sh.txt"
    r = requests.get(url)
    js_code = execjs.compile(hk_js_decode)
    dict_list = js_code.call(
        "d", r.text.split("=")[1].split(";")[0].replace('"', "")
    )  # 执行js解密代码
    temp_df = pd.DataFrame(dict_list)
    temp_df.columns = ["trade_date"]
    temp_df["trade_date"] = pd.to_datetime(temp_df["trade_date"]).dt.date
    temp_df = temp_df.astype(str)
    return temp_df


<<<<<<< HEAD
if __name__ == "__main__":
    tool_trade_date_hist_df = tool_trade_date_hist()
=======
if __name__ == '__main__':
    tool_trade_date_hist_df = tool_trade_date_hist_sina()
>>>>>>> 41b81c77
    print(tool_trade_date_hist_df)<|MERGE_RESOLUTION|>--- conflicted
+++ resolved
@@ -32,11 +32,7 @@
     return temp_df
 
 
-<<<<<<< HEAD
-if __name__ == "__main__":
-    tool_trade_date_hist_df = tool_trade_date_hist()
-=======
+
 if __name__ == '__main__':
     tool_trade_date_hist_df = tool_trade_date_hist_sina()
->>>>>>> 41b81c77
-    print(tool_trade_date_hist_df)+    print(tool_trade_date_hist_df)
