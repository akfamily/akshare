"""
Date: 2021/11/16 15:48
Desc: 中国证券投资基金业协会-信息公示数据
中国证券投资基金业协会-新版: http://gs.amac.org.cn
中国证券投资基金业协会-旧版: http://www1.amac.org.cn/
目前的网络数据采集基于旧版接口, Guo Yangyang 正在更新新版接口数据
接口目录设计按照 http://gs.amac.org.cn/ 来设计, 已经整理完该页面所有接口
"""
import pandas as pd
import requests
from tqdm import tqdm
from requests.packages.urllib3.exceptions import InsecureRequestWarning

requests.packages.urllib3.disable_warnings(InsecureRequestWarning)


def _get_pages(url: str = "", payload: str = "") -> pd.DataFrame:
    """
    中国证券投资基金业协会-信息公示-私募基金管理人公示 页数
    暂时不使用本函数, 直接可以获取所有数据
    """
    headers = {
        "Content-Type": "application/json",
    }
    res = requests.post(url=url, json=payload, headers=headers, verify=False)
    res.encoding = "utf-8"
    json_df = res.json()
    return json_df["totalPages"]


def get_data(url: str = "", payload: str = "", params: dict = {}) -> pd.DataFrame:
    """
    中国证券投资基金业协会-信息公示-私募基金管理人公示
    """
    headers = {
        "Content-Type": "application/json",
    }
    base_url, raw_params = url.split('?')
    url_params = dict(x.split('=') for x in raw_params.split('&'))
    for k, v in params.items():
        if k in url_params:
            url_params[k] = str(v)
    res = requests.post(url=base_url,
                        json={"page": 1},
                        headers=headers,
                        params=url_params,
                        verify=False)
    res.encoding = "utf-8"
    json_df = res.json()
    return json_df


# 中国证券投资基金业协会-信息公示-会员信息
# 中国证券投资基金业协会-信息公示-会员信息-会员机构综合查询
def amac_member_info(params: dict={}) -> pd.DataFrame:
    """
    中国证券投资基金业协会-信息公示-会员信息-会员机构综合查询
    http://gs.amac.org.cn/amac-infodisc/res/pof/member/index.html
    :return: 会员机构综合查询
    :rtype: pandas.DataFrame
    """
<<<<<<< HEAD
    data = get_data(url=amac_member_info_url, payload=amac_member_info_payload, params=params)
    need_data = data["content"]
=======
    url = "https://gs.amac.org.cn/amac-infodisc/api/pof/pofMember"
    params = {
        "rand": "0.7665138514630696",
        "page": "1",
        "size": "100",
    }
    r = requests.post(url, params=params, json={}, verify=False)
    data_json = r.json()
    total_page = data_json["totalPages"]
    big_df = pd.DataFrame()
    for page in tqdm(range(0, int(total_page)), leave=False):
        params.update({"page": page})
        r = requests.post(url, params=params, json={}, verify=False)
        data_json = r.json()
        temp_df = pd.DataFrame(data_json["content"])
        big_df = big_df.append(temp_df, ignore_index=True)
>>>>>>> 3327000d
    keys_list = [
        "managerName",
        "memberBehalf",
        "memberType",
        "memberCode",
        "memberDate",
        "primaryInvestType",
        "markStar",
    ]  # 定义要取的 value 的 keys
    manager_data_out = pd.DataFrame(big_df)
    manager_data_out = manager_data_out[keys_list]
    manager_data_out.columns = [
        "机构（会员）名称",
        "会员代表",
        "会员类型",
        "会员编号",
        "入会时间",
        "机构类型",
        "是否星标",
    ]
    manager_data_out["入会时间"] = pd.to_datetime(
        manager_data_out["入会时间"], unit="ms"
    ).dt.date
    return manager_data_out


# 中国证券投资基金业协会-信息公示-从业人员信息
# 中国证券投资基金业协会-信息公示-从业人员信息-基金从业人员资格注册信息
def amac_person_fund_org_list(params: dict={}) -> pd.DataFrame:
    """
    中国证券投资基金业协会-信息公示-从业人员信息-基金从业人员资格注册信息
    https://gs.amac.org.cn/amac-infodisc/res/pof/person/personOrgList.html
    :return: 基金从业人员资格注册信息
    :rtype: pandas.DataFrame
    """
<<<<<<< HEAD
    data = get_data(url=amac_person_org_list_url, payload=amac_person_org_list_payload, params=params)
    need_data = data["content"]
=======
    url = "https://gs.amac.org.cn/amac-infodisc/api/pof/personOrg"
    params = {
        "rand": "0.7665138514630696",
        "page": "1",
        "size": "100",
    }
    r = requests.post(
        url, params=params, json={"orgType": "gmjjglgs", "page": "1"}, verify=False
    )
    data_json = r.json()
    total_page = data_json["totalPages"]
    big_df = pd.DataFrame()
    for page in tqdm(range(0, int(total_page)), leave=False):
        params.update({"page": page})
        r = requests.post(
            url, params=params, json={"orgType": "gmjjglgs", "page": "1"}, verify=False
        )
        data_json = r.json()
        temp_df = pd.DataFrame(data_json["content"])
        big_df = big_df.append(temp_df, ignore_index=True)
>>>>>>> 3327000d
    keys_list = [
        "orgName",
        "workerTotalNum",
        "operNum",
        "salesmanNum",
        "investmentManagerNum",
        "fundManagerNum",
    ]  # 定义要取的 value 的 keys
    manager_data_out = pd.DataFrame(big_df)
    manager_data_out = manager_data_out[keys_list]
    manager_data_out.columns = [
        "机构名称",
        "员工人数",
        "基金从业资格",
        "基金销售业务资格",
        "基金经理",
        "投资经理",
    ]
    return manager_data_out


# 中国证券投资基金业协会-信息公示-从业人员信息-债券投资交易相关人员公示
def amac_person_bond_org_list(params: dict={}) -> pd.DataFrame:
    """
    中国证券投资基金业协会-信息公示-从业人员信息-债券投资交易相关人员公示
    https://human.amac.org.cn/web/org/personPublicity.html
    :return: 债券投资交易相关人员公示
    :rtype: pandas.DataFrame
    """
<<<<<<< HEAD
    url = 'https://human.amac.org.cn/web/api/publicityAddress'
    _params = {
        'rand': '0.1965383823100506',
        'pageNum': '0',
        'pageSize': '5000'
    }
    for k, v in params.items():
        if k in _params:
            _params[k] = v
    r = requests.get(url, params=_params)
=======
    url = "https://human.amac.org.cn/web/api/publicityAddress"
    params = {"rand": "0.1965383823100506", "pageNum": "0", "pageSize": "5000"}
    r = requests.get(url, params=params)
>>>>>>> 3327000d
    data_json = r.json()
    temp_df = pd.DataFrame(data_json["list"])
    temp_df.reset_index(inplace=True)
    temp_df["index"] = range(1, len(temp_df) + 1)
    temp_df.columns = [
        "序号",
        "_",
        "_",
        "机构名称",
        "机构类型",
        "公示网址",
    ]
    temp_df = temp_df[
        [
            "序号",
            "机构类型",
            "机构名称",
            "公示网址",
        ]
    ]
    return temp_df


# 中国证券投资基金业协会-信息公示-私募基金管理人公示
# 中国证券投资基金业协会-信息公示-私募基金管理人公示-私募基金管理人综合查询
def amac_manager_info(params: dict={}) -> pd.DataFrame:
    """
    中国证券投资基金业协会-信息公示-私募基金管理人公示-私募基金管理人综合查询
    http://gs.amac.org.cn/amac-infodisc/res/pof/manager/index.html
    :return: 私募基金管理人综合查询
    :rtype: pandas.DataFrame
    """
<<<<<<< HEAD
    # print("Please waiting for about 10 seconds")
    data = get_data(url=amac_manager_info_url, payload=amac_manager_info_payload, params=params)
    need_data = data["content"]
=======
    url = "https://gs.amac.org.cn/amac-infodisc/api/pof/manager"
    params = {
        "rand": "0.7665138514630696",
        "page": "1",
        "size": "100",
    }
    r = requests.post(url, params=params, json={}, verify=False)
    data_json = r.json()
    total_page = data_json["totalPages"]
    big_df = pd.DataFrame()
    for page in tqdm(range(0, int(total_page)), leave=False):
        params.update({"page": page})
        r = requests.post(url, params=params, json={}, verify=False)
        data_json = r.json()
        temp_df = pd.DataFrame(data_json["content"])
        big_df = big_df.append(temp_df, ignore_index=True)
>>>>>>> 3327000d
    keys_list = [
        "managerName",
        "artificialPersonName",
        "primaryInvestType",
        "registerProvince",
        "registerNo",
        "establishDate",
        "registerDate",
    ]  # 定义要取的 value 的 keys
    manager_data_out = pd.DataFrame(big_df)
    manager_data_out = manager_data_out[keys_list]
    manager_data_out.columns = [
        "私募基金管理人名称",
        "法定代表人/执行事务合伙人(委派代表)姓名",
        "机构类型",
        "注册地",
        "登记编号",
        "成立时间",
        "登记时间",
    ]
    manager_data_out["成立时间"] = pd.to_datetime(
        manager_data_out["成立时间"], unit="ms"
    ).dt.date
    manager_data_out["登记时间"] = pd.to_datetime(
        manager_data_out["登记时间"], unit="ms"
    ).dt.date
    return manager_data_out


# 中国证券投资基金业协会-信息公示-私募基金管理人公示-私募基金管理人分类公示
def amac_manager_classify_info() -> pd.DataFrame:
    """
    中国证券投资基金业协会-信息公示-私募基金管理人公示-私募基金管理人分类公示
    http://gs.amac.org.cn/amac-infodisc/res/pof/manager/managerList.html
    :return: 私募基金管理人分类公示
    :rtype: pandas.DataFrame
    """
<<<<<<< HEAD
    # print("正在下载, 由于数据量比较大, 请等待大约 10 秒")
    data = get_data(url=amac_manager_classify_info_url, payload=amac_manager_classify_info_payload)
    need_data = data["content"]
=======
    url = "https://gs.amac.org.cn/amac-infodisc/api/pof/manager"
    params = {
        "rand": "0.7665138514630696",
        "page": "1",
        "size": "100",
    }
    r = requests.post(url, params=params, json={}, verify=False)
    data_json = r.json()
    total_page = data_json["totalPages"]
    big_df = pd.DataFrame()
    for page in tqdm(range(0, int(total_page)), leave=False):
        params.update({"page": page})
        r = requests.post(url, params=params, json={}, verify=False)
        data_json = r.json()
        temp_df = pd.DataFrame(data_json["content"])
        big_df = big_df.append(temp_df, ignore_index=True)
>>>>>>> 3327000d
    keys_list = [
        "managerName",
        "artificialPersonName",
        "primaryInvestType",
        "registerProvince",
        "registerNo",
        "establishDate",
        "registerDate",
    ]  # 定义要取的 value 的 keys
    manager_data_out = pd.DataFrame(big_df)
    manager_data_out = manager_data_out[keys_list]
    manager_data_out.columns = [
        "私募基金管理人名称",
        "法定代表人/执行事务合伙人(委派代表)姓名",
        "机构类型",
        "注册地",
        "登记编号",
        "成立时间",
        "登记时间",
    ]
    manager_data_out["成立时间"] = pd.to_datetime(
        manager_data_out["成立时间"], unit="ms"
    ).dt.date
    manager_data_out["登记时间"] = pd.to_datetime(
        manager_data_out["登记时间"], unit="ms"
    ).dt.date
    return manager_data_out


# 中国证券投资基金业协会-信息公示-私募基金管理人公示-证券公司私募基金子公司管理人信息公示
def amac_member_sub_info() -> pd.DataFrame:
    """
    中国证券投资基金业协会-信息公示-私募基金管理人公示-证券公司私募基金子公司管理人信息公示
    http://gs.amac.org.cn/amac-infodisc/res/pof/member/index.html?primaryInvestType=private
    :return: 证券公司私募基金子公司管理人信息公示
    :rtype: pandas.DataFrame
    """
    url = "https://gs.amac.org.cn/amac-infodisc/api/pof/pofMember"
    params = {
        "rand": "0.7665138514630696",
        "page": "1",
        "size": "100",
    }
    r = requests.post(url, params=params, json={}, verify=False)
    data_json = r.json()
    total_page = data_json["totalPages"]
    big_df = pd.DataFrame()
    for page in tqdm(range(0, int(total_page)), leave=False):
        params.update({"page": page})
        r = requests.post(url, params=params, json={}, verify=False)
        data_json = r.json()
        temp_df = pd.DataFrame(data_json["content"])
        big_df = big_df.append(temp_df, ignore_index=True)
    keys_list = [
        "managerName",
        "memberBehalf",
        "memberType",
        "memberCode",
        "memberDate",
        "primaryInvestType",
    ]  # 定义要取的 value 的 keys
    manager_data_out = pd.DataFrame(big_df)
    manager_data_out = manager_data_out[keys_list]
    manager_data_out.columns = [
        "机构（会员）名称",
        "会员代表",
        "会员类型",
        "会员编号",
        "入会时间",
        "公司类型",
    ]
    manager_data_out["入会时间"] = pd.to_datetime(
        manager_data_out["入会时间"], unit="ms"
    ).dt.date
    return manager_data_out


# 中国证券投资基金业协会-信息公示-基金产品
# 中国证券投资基金业协会-信息公示-基金产品-私募基金管理人基金产品
<<<<<<< HEAD
def amac_fund_info(params: dict={}) -> pd.DataFrame:
=======
def amac_fund_info(start_page: str = '1', end_page: str = "2000") -> pd.DataFrame:
>>>>>>> 3327000d
    """
    中国证券投资基金业协会-信息公示-基金产品-私募基金管理人基金产品
    http://gs.amac.org.cn/amac-infodisc/res/pof/fund/index.html
    :param start_page: 开始页码, 获取指定页码直接的数据
    :type start_page: str
    :param end_page: 结束页码, 获取指定页码直接的数据
    :type end_page: str
    :return: 私募基金管理人基金产品
    :rtype: pandas.DataFrame
    """
<<<<<<< HEAD
    # print("正在下载, 由于数据量比较大, 请等待大约 20 秒")
    data = get_data(url=amac_fund_info_url, payload=amac_fund_info_payload, params=params)
    need_data = data["content"]
=======
    url = "https://gs.amac.org.cn/amac-infodisc/api/pof/fund"
    params = {
        "rand": "0.7665138514630696",
        "page": "1",
        "size": "100",
    }
    r = requests.post(url, params=params, json={}, verify=False)
    data_json = r.json()
    total_page = int(data_json["totalPages"])
    if total_page > int(end_page):
        real_end_page = int(end_page)
    else:
        real_end_page = total_page
    big_df = pd.DataFrame()
    for page in tqdm(range(int(start_page)-1, real_end_page), leave=False):
        params.update({"page": page})
        r = requests.post(url, params=params, json={}, verify=False)
        data_json = r.json()
        temp_df = pd.DataFrame(data_json["content"])
        big_df = big_df.append(temp_df, ignore_index=True)
>>>>>>> 3327000d
    keys_list = [
        "fundNo",
        "fundName",
        "managerName",
        "managerType",
        "workingState",
        "putOnRecordDate",
        "establishDate",
        "mandatorName",
    ]  # 定义要取的 value 的 keys
    manager_data_out = big_df[keys_list]
    manager_data_out.columns = [
        "基金编号",
        "基金名称",
        "私募基金管理人名称",
        "私募基金管理人类型",
        "运行状态",
        "备案时间",
        "建立时间",
        "托管人名称",
    ]
    manager_data_out["建立时间"] = pd.to_datetime(
        manager_data_out["建立时间"], unit="ms"
    ).dt.date
    manager_data_out["备案时间"] = pd.to_datetime(
        manager_data_out["备案时间"], unit="ms"
    ).dt.date
    return manager_data_out


# 中国证券投资基金业协会-信息公示-基金产品-证券公司集合资管产品公示
def amac_securities_info() -> pd.DataFrame:
    """
    中国证券投资基金业协会-信息公示-基金产品公示-证券公司集合资管产品公示
    http://gs.amac.org.cn/amac-infodisc/res/pof/securities/index.html
    :return: 证券公司集合资管产品公示
    :rtype: pandas.DataFrame
    """
<<<<<<< HEAD
    # print("正在下载, 由于数据量比较大, 请等待大约 5 秒")
    data = get_data(url=amac_securities_info_url, payload=amac_securities_info_payload)
    need_data = data["content"]
=======
    url = "https://gs.amac.org.cn/amac-infodisc/api/pof/securities"
    params = {
        "rand": "0.7665138514630696",
        "page": "1",
        "size": "100",
    }
    r = requests.post(url, params=params, json={}, verify=False)
    data_json = r.json()
    total_page = data_json["totalPages"]
    big_df = pd.DataFrame()
    for page in tqdm(range(0, int(total_page)), leave=False):
        params.update({"page": page})
        r = requests.post(url, params=params, json={}, verify=False)
        data_json = r.json()
        temp_df = pd.DataFrame(data_json["content"])
        big_df = big_df.append(temp_df, ignore_index=True)
>>>>>>> 3327000d
    keys_list = [
        "cpmc",
        "cpbm",
        "gljg",
        "slrq",
        "dqr",
        "tzlx",
        "sffj",
        "tgjg",
        "barq",
        "yzzt",
    ]  # 定义要取的 value 的 keys
    manager_data_out = pd.DataFrame(big_df)
    manager_data_out = manager_data_out[keys_list]
    manager_data_out.columns = [
        "产品名称",
        "产品编码",
        "管理人名称",
        "成立日期",
        "到期时间",
        "投资类型",
        "是否分级",
        "托管人名称",
        "备案日期",
        "运作状态",
    ]
    return manager_data_out


# 中国证券投资基金业协会-信息公示-基金产品-证券公司直投基金
def amac_aoin_info() -> pd.DataFrame:
    """
    中国证券投资基金业协会-信息公示-基金产品公示-证券公司直投基金
    http://gs.amac.org.cn/amac-infodisc/res/aoin/product/index.html
    :return: 证券公司直投基金
    :rtype: pandas.DataFrame
    """
    url = "https://gs.amac.org.cn/amac-infodisc/api/aoin/product"
    params = {
        "rand": "0.7665138514630696",
        "page": "1",
        "size": "100",
    }
    r = requests.post(url, params=params, json={}, verify=False)
    data_json = r.json()
    total_page = data_json["totalPages"]
    big_df = pd.DataFrame()
    for page in tqdm(range(0, int(total_page)), leave=False):
        params.update({"page": page})
        r = requests.post(url, params=params, json={}, verify=False)
        data_json = r.json()
        temp_df = pd.DataFrame(data_json["content"])
        big_df = big_df.append(temp_df, ignore_index=True)
    keys_list = [
        "code",
        "name",
        "aoinName",
        "managerName",
        "createDate",
    ]  # 定义要取的 value 的 keys
    manager_data_out = pd.DataFrame(big_df)
    manager_data_out = manager_data_out[keys_list]
    manager_data_out.columns = [
        "产品编码",
        "产品名称",
        "直投子公司",
        "管理机构",
        "设立日期",
    ]
    manager_data_out["设立日期"] = pd.to_datetime(manager_data_out["设立日期"], unit="ms")
    return manager_data_out


# 中国证券投资基金业协会-信息公示-基金产品公示-证券公司私募投资基金
def amac_fund_sub_info() -> pd.DataFrame:
    """
    中国证券投资基金业协会-信息公示-基金产品公示-证券公司私募投资基金
    http://gs.amac.org.cn/amac-infodisc/res/pof/subfund/index.html
    :return: 证券公司私募投资基金
    :rtype: pandas.DataFrame
    """
    url = "https://gs.amac.org.cn/amac-infodisc/api/pof/subfund"
    params = {
        "rand": "0.7665138514630696",
        "page": "1",
        "size": "100",
    }
    r = requests.post(url, params=params, json={}, verify=False)
    data_json = r.json()
    total_page = data_json["totalPages"]
    big_df = pd.DataFrame()
    for page in tqdm(range(0, int(total_page)), leave=False):
        params.update({"page": page})
        r = requests.post(url, params=params, json={}, verify=False)
        data_json = r.json()
        temp_df = pd.DataFrame(data_json["content"])
        big_df = big_df.append(temp_df, ignore_index=True)
    keys_list = [
        "productCode",
        "productName",
        "mgrName",
        "trustee",
        "foundDate",
        "registeredDate",
    ]  # 定义要取的 value 的 keys
    manager_data_out = pd.DataFrame(big_df)
    manager_data_out = manager_data_out[keys_list]
    manager_data_out.columns = [
        "产品编码",
        "产品名称",
        "私募基金管理人名称",
        "托管人名称",
        "成立日期",
        "备案日期",
    ]
    manager_data_out["备案日期"] = pd.to_datetime(manager_data_out["备案日期"], unit="ms")
    manager_data_out["成立日期"] = pd.to_datetime(manager_data_out["成立日期"], unit="ms")
    return manager_data_out


# 中国证券投资基金业协会-信息公示-基金产品公示-基金公司及子公司集合资管产品公示
def amac_fund_account_info() -> pd.DataFrame:
    """
    中国证券投资基金业协会-信息公示-基金产品公示-基金公司及子公司集合资管产品公示
    http://gs.amac.org.cn/amac-infodisc/res/fund/account/index.html
    :return: 基金公司及子公司集合资管产品公示
    :rtype: pandas.DataFrame
    """
<<<<<<< HEAD
    # print("正在下载, 由于数据量比较大, 请等待大约 5 秒")
    data = get_data(url=amac_fund_account_info_url, payload=amac_fund_account_info_payload)
    need_data = data["content"]
=======
    url = "https://gs.amac.org.cn/amac-infodisc/api/fund/account"
    params = {
        "rand": "0.7665138514630696",
        "page": "1",
        "size": "100",
    }
    r = requests.post(url, params=params, json={}, verify=False)
    data_json = r.json()
    total_page = data_json["totalPages"]
    big_df = pd.DataFrame()
    for page in tqdm(range(0, int(total_page)), leave=False):
        params.update({"page": page})
        r = requests.post(url, params=params, json={}, verify=False)
        data_json = r.json()
        temp_df = pd.DataFrame(data_json["content"])
        big_df = big_df.append(temp_df, ignore_index=True)
>>>>>>> 3327000d
    keys_list = [
        "registerDate",
        "registerCode",
        "name",
        "manager",
    ]  # 定义要取的 value 的 keys
    manager_data_out = pd.DataFrame(big_df)
    manager_data_out = manager_data_out[keys_list]
    manager_data_out.columns = [
        "成立日期",
        "产品编码",
        "产品名称",
        "管理人名称",
    ]
    manager_data_out["成立日期"] = pd.to_datetime(manager_data_out["成立日期"], unit="ms")
    return manager_data_out


# 中国证券投资基金业协会-信息公示-基金产品公示-资产支持专项计划
def amac_fund_abs() -> pd.DataFrame:
    """
    中国证券投资基金业协会-信息公示-基金产品公示-资产支持专项计划公示信息
    https://gs.amac.org.cn/amac-infodisc/res/fund/abs/index.html
    :return: 资产支持专项计划公示信息
    :rtype: pandas.DataFrame
    """
<<<<<<< HEAD
    # print("正在下载, 由于数据量比较大, 请等待大约 5 秒")
    url = 'https://gs.amac.org.cn/amac-infodisc/api/fund/abs'
=======
    url = "https://gs.amac.org.cn/amac-infodisc/api/fund/abs"
>>>>>>> 3327000d
    params = {
        "rand": "0.7665138514630696",
        "page": "1",
        "size": "100",
    }
    r = requests.post(url, params=params, json={}, verify=False)
    data_json = r.json()
    total_page = data_json["totalPages"]
    big_df = pd.DataFrame()
    for page in tqdm(range(0, int(total_page)), leave=False):
        params.update({"page": page})
        r = requests.post(url, params=params, json={}, verify=False)
        data_json = r.json()
        temp_df = pd.DataFrame(data_json["content"])
        big_df = big_df.append(temp_df, ignore_index=True)
    big_df.reset_index(inplace=True)
    big_df["index"] = range(1, len(big_df) + 1)
    big_df.columns = [
        "编号",
        "_",
        "_",
        "专项计划全称",
        "备案编号",
        "管理人",
        "托管人",
        "备案通过时间",
        "成立日期",
        "预期到期时间",
    ]
    big_df["备案通过时间"] = pd.to_datetime(big_df["备案通过时间"], unit="ms").dt.date
    big_df["成立日期"] = pd.to_datetime(big_df["成立日期"], unit="ms").dt.date
    big_df["预期到期时间"] = pd.to_datetime(
        big_df["预期到期时间"], unit="ms", errors="coerce"
    ).dt.date
    big_df = big_df[
        [
            "编号",
            "备案编号",
            "专项计划全称",
            "管理人",
            "托管人",
            "成立日期",
            "预期到期时间",
            "备案通过时间",
        ]
    ]
    return big_df


# 中国证券投资基金业协会-信息公示-基金产品公示-期货公司集合资管产品公示
def amac_futures_info() -> pd.DataFrame:
    """
    中国证券投资基金业协会-信息公示-基金产品公示-期货公司集合资管产品公示
    http://gs.amac.org.cn/amac-infodisc/res/pof/futures/index.html
    :return: 期货公司集合资管产品公示
    :rtype: pandas.DataFrame
    """
<<<<<<< HEAD
    # print("正在下载, 由于数据量比较大, 请等待大约 5 秒")
    data = get_data(url=amac_futures_info_url, payload=amac_futures_info_payload)
    need_data = data["content"]
=======
    url = "https://gs.amac.org.cn/amac-infodisc/api/pof/futures"
    params = {
        "rand": "0.7665138514630696",
        "page": "1",
        "size": "100",
    }
    r = requests.post(url, params=params, json={}, verify=False)
    data_json = r.json()
    total_page = data_json["totalPages"]
    big_df = pd.DataFrame()
    for page in tqdm(range(0, int(total_page)), leave=False):
        params.update({"page": page})
        r = requests.post(url, params=params, json={}, verify=False)
        data_json = r.json()
        temp_df = pd.DataFrame(data_json["content"])
        big_df = big_df.append(temp_df, ignore_index=True)
>>>>>>> 3327000d
    keys_list = [
        "mpiName",
        "mpiProductCode",
        "aoiName",
        "mpiTrustee",
        "mpiCreateDate",
        "tzlx",
        "sfjgh",
        "registeredDate",
        "dueDate",
        "fundStatus",
    ]  # 定义要取的 value 的 keys
    manager_data_out = pd.DataFrame(big_df)
    manager_data_out = manager_data_out[keys_list]
    manager_data_out.columns = [
        "产品名称",
        "产品编码",
        "管理人名称",
        "托管人名称",
        "成立日期",
        "投资类型",
        "是否分级",
        "备案日期",
        "到期日",
        "运作状态",
    ]
    return manager_data_out


# 中国证券投资基金业协会-信息公示-诚信信息
# 中国证券投资基金业协会-信息公示-诚信信息-已注销私募基金管理人名单
def amac_manager_cancelled_info(params: dict={}) -> pd.DataFrame:
    """
    中国证券投资基金业协会-信息公示-诚信信息公示-已注销私募基金管理人名单
    http://gs.amac.org.cn/amac-infodisc/res/cancelled/manager/index.html
    主动注销: 100
    依公告注销: 200
    协会注销: 300
    :return: 已注销私募基金管理人名单
    :rtype: pandas.DataFrame
    """
<<<<<<< HEAD
    # print("正在下载, 由于数据量比较大, 请等待大约 5 秒")
    data = get_data(url=amac_manager_cancelled_info_url, payload=amac_manager_cancelled_info_payload, params=params)
    need_data = data["content"]
=======
    url = "https://gs.amac.org.cn/amac-infodisc/api/cancelled/manager"
    params = {
        "rand": "0.7665138514630696",
        "page": "1",
        "size": "100",
    }
    r = requests.post(url, params=params, json={}, verify=False)
    data_json = r.json()
    total_page = data_json["totalPages"]
    big_df = pd.DataFrame()
    for page in tqdm(range(0, int(total_page)), leave=False):
        params.update({"page": page})
        r = requests.post(url, params=params, json={}, verify=False)
        data_json = r.json()
        temp_df = pd.DataFrame(data_json["content"])
        big_df = big_df.append(temp_df, ignore_index=True)
>>>>>>> 3327000d
    keys_list = [
        "orgName",
        "orgCode",
        "orgSignDate",
        "cancelDate",
        "status",
    ]  # 定义要取的 value 的 keys
    manager_data_out = pd.DataFrame(big_df)
    manager_data_out = manager_data_out[keys_list]
    manager_data_out.columns = [
        "管理人名称",
        "统一社会信用代码",
        "登记时间",
        "注销时间",
        "注销类型",
    ]
    return manager_data_out


if __name__ == "__main__":
    # 中国证券投资基金业协会-信息公示-会员信息
    # 中国证券投资基金业协会-信息公示-会员信息-会员机构综合查询
    amac_member_info_df = amac_member_info()
    print(amac_member_info_df)

    # 中国证券投资基金业协会-信息公示-从业人员信息
    # 中国证券投资基金业协会-信息公示-从业人员信息-基金从业人员资格注册信息
    amac_person_fund_org_list_df = amac_person_fund_org_list()
    print(amac_person_fund_org_list_df)

    # 中国证券投资基金业协会-信息公示-从业人员信息
    # 中国证券投资基金业协会-信息公示-从业人员信息-债券投资交易相关人员公示
    amac_person_bond_org_list_df = amac_person_bond_org_list()
    print(amac_person_bond_org_list_df)

    # 中国证券投资基金业协会-信息公示-私募基金管理人公示
    # 中国证券投资基金业协会-信息公示-私募基金管理人公示-私募基金管理人综合查询
    amac_manager_info_df = amac_manager_info()
    print(amac_manager_info_df)

    # 中国证券投资基金业协会-信息公示-私募基金管理人公示-私募基金管理人分类公示
    amac_manager_classify_info_df = amac_manager_classify_info()
    print(amac_manager_classify_info_df)

    # 中国证券投资基金业协会-信息公示-私募基金管理人公示-证券公司私募基金子公司管理人信息公示
    amac_member_sub_info_df = amac_member_sub_info()
    print(amac_member_sub_info_df)

    # 中国证券投资基金业协会-信息公示-基金产品
    # 中国证券投资基金业协会-信息公示-基金产品-私募基金管理人基金产品
    amac_fund_info_df = amac_fund_info(start_page="1", end_page='5')
    print(amac_fund_info_df)
    example_df = amac_fund_info_df[amac_fund_info_df["私募基金管理人名称"].str.contains("聚宽")]
    print(example_df)

    # 中国证券投资基金业协会-信息公示-基金产品-证券公司集合资管产品公示
    amac_securities_info_df = amac_securities_info()
    print(amac_securities_info_df)

    # 中国证券投资基金业协会-信息公示-基金产品-证券公司直投基金
    amac_aoin_info_df = amac_aoin_info()
    print(amac_aoin_info_df)

    # 中国证券投资基金业协会-信息公示-基金产品公示-证券公司私募投资基金
    amac_fund_sub_info_df = amac_fund_sub_info()
    print(amac_fund_sub_info_df)

    # 中国证券投资基金业协会-信息公示-基金产品公示-基金公司及子公司集合资管产品公示
    amac_fund_account_info_df = amac_fund_account_info()
    print(amac_fund_account_info_df)

    # 中国证券投资基金业协会-信息公示-基金产品公示-资产支持专项计划
    amac_fund_abs_df = amac_fund_abs()
    print(amac_fund_abs_df)

    # 中国证券投资基金业协会-信息公示-基金产品公示-期货公司集合资管产品公示
    amac_futures_info_df = amac_futures_info()
    print(amac_futures_info_df)

    # 中国证券投资基金业协会-信息公示-诚信信息
    # 中国证券投资基金业协会-信息公示-诚信信息-已注销私募基金管理人名单
    amac_manager_cancelled_info_df = amac_manager_cancelled_info()
    print(amac_manager_cancelled_info_df)<|MERGE_RESOLUTION|>--- conflicted
+++ resolved
@@ -59,27 +59,22 @@
     :return: 会员机构综合查询
     :rtype: pandas.DataFrame
     """
-<<<<<<< HEAD
-    data = get_data(url=amac_member_info_url, payload=amac_member_info_payload, params=params)
-    need_data = data["content"]
-=======
     url = "https://gs.amac.org.cn/amac-infodisc/api/pof/pofMember"
     params = {
         "rand": "0.7665138514630696",
         "page": "1",
         "size": "100",
-    }
-    r = requests.post(url, params=params, json={}, verify=False)
-    data_json = r.json()
-    total_page = data_json["totalPages"]
-    big_df = pd.DataFrame()
-    for page in tqdm(range(0, int(total_page)), leave=False):
-        params.update({"page": page})
-        r = requests.post(url, params=params, json={}, verify=False)
-        data_json = r.json()
-        temp_df = pd.DataFrame(data_json["content"])
-        big_df = big_df.append(temp_df, ignore_index=True)
->>>>>>> 3327000d
+    }.update(params)
+    r = requests.post(url, params=params, json={}, verify=False)
+    data_json = r.json()
+    total_page = data_json["totalPages"]
+    big_df = pd.DataFrame()
+    for page in tqdm(range(0, int(total_page)), leave=False):
+        params.update({"page": page})
+        r = requests.post(url, params=params, json={}, verify=False)
+        data_json = r.json()
+        temp_df = pd.DataFrame(data_json["content"])
+        big_df = big_df.append(temp_df, ignore_index=True)
     keys_list = [
         "managerName",
         "memberBehalf",
@@ -115,16 +110,12 @@
     :return: 基金从业人员资格注册信息
     :rtype: pandas.DataFrame
     """
-<<<<<<< HEAD
-    data = get_data(url=amac_person_org_list_url, payload=amac_person_org_list_payload, params=params)
-    need_data = data["content"]
-=======
     url = "https://gs.amac.org.cn/amac-infodisc/api/pof/personOrg"
     params = {
         "rand": "0.7665138514630696",
         "page": "1",
         "size": "100",
-    }
+    }.update(params)
     r = requests.post(
         url, params=params, json={"orgType": "gmjjglgs", "page": "1"}, verify=False
     )
@@ -139,7 +130,6 @@
         data_json = r.json()
         temp_df = pd.DataFrame(data_json["content"])
         big_df = big_df.append(temp_df, ignore_index=True)
->>>>>>> 3327000d
     keys_list = [
         "orgName",
         "workerTotalNum",
@@ -169,22 +159,13 @@
     :return: 债券投资交易相关人员公示
     :rtype: pandas.DataFrame
     """
-<<<<<<< HEAD
-    url = 'https://human.amac.org.cn/web/api/publicityAddress'
-    _params = {
+    url = "https://human.amac.org.cn/web/api/publicityAddress"
+    params = {
         'rand': '0.1965383823100506',
         'pageNum': '0',
         'pageSize': '5000'
-    }
-    for k, v in params.items():
-        if k in _params:
-            _params[k] = v
+    }.update(params)
     r = requests.get(url, params=_params)
-=======
-    url = "https://human.amac.org.cn/web/api/publicityAddress"
-    params = {"rand": "0.1965383823100506", "pageNum": "0", "pageSize": "5000"}
-    r = requests.get(url, params=params)
->>>>>>> 3327000d
     data_json = r.json()
     temp_df = pd.DataFrame(data_json["list"])
     temp_df.reset_index(inplace=True)
@@ -217,28 +198,22 @@
     :return: 私募基金管理人综合查询
     :rtype: pandas.DataFrame
     """
-<<<<<<< HEAD
-    # print("Please waiting for about 10 seconds")
-    data = get_data(url=amac_manager_info_url, payload=amac_manager_info_payload, params=params)
-    need_data = data["content"]
-=======
     url = "https://gs.amac.org.cn/amac-infodisc/api/pof/manager"
     params = {
         "rand": "0.7665138514630696",
         "page": "1",
         "size": "100",
-    }
-    r = requests.post(url, params=params, json={}, verify=False)
-    data_json = r.json()
-    total_page = data_json["totalPages"]
-    big_df = pd.DataFrame()
-    for page in tqdm(range(0, int(total_page)), leave=False):
-        params.update({"page": page})
-        r = requests.post(url, params=params, json={}, verify=False)
-        data_json = r.json()
-        temp_df = pd.DataFrame(data_json["content"])
-        big_df = big_df.append(temp_df, ignore_index=True)
->>>>>>> 3327000d
+    }.update(params)
+    r = requests.post(url, params=params, json={}, verify=False)
+    data_json = r.json()
+    total_page = data_json["totalPages"]
+    big_df = pd.DataFrame()
+    for page in tqdm(range(0, int(total_page)), leave=False):
+        params.update({"page": page})
+        r = requests.post(url, params=params, json={}, verify=False)
+        data_json = r.json()
+        temp_df = pd.DataFrame(data_json["content"])
+        big_df = big_df.append(temp_df, ignore_index=True)
     keys_list = [
         "managerName",
         "artificialPersonName",
@@ -276,11 +251,6 @@
     :return: 私募基金管理人分类公示
     :rtype: pandas.DataFrame
     """
-<<<<<<< HEAD
-    # print("正在下载, 由于数据量比较大, 请等待大约 10 秒")
-    data = get_data(url=amac_manager_classify_info_url, payload=amac_manager_classify_info_payload)
-    need_data = data["content"]
-=======
     url = "https://gs.amac.org.cn/amac-infodisc/api/pof/manager"
     params = {
         "rand": "0.7665138514630696",
@@ -297,7 +267,6 @@
         data_json = r.json()
         temp_df = pd.DataFrame(data_json["content"])
         big_df = big_df.append(temp_df, ignore_index=True)
->>>>>>> 3327000d
     keys_list = [
         "managerName",
         "artificialPersonName",
@@ -377,11 +346,7 @@
 
 # 中国证券投资基金业协会-信息公示-基金产品
 # 中国证券投资基金业协会-信息公示-基金产品-私募基金管理人基金产品
-<<<<<<< HEAD
-def amac_fund_info(params: dict={}) -> pd.DataFrame:
-=======
-def amac_fund_info(start_page: str = '1', end_page: str = "2000") -> pd.DataFrame:
->>>>>>> 3327000d
+def amac_fund_info(start_page: str = '1', end_page: str = "2000", params: dict={}) -> pd.DataFrame:
     """
     中国证券投资基金业协会-信息公示-基金产品-私募基金管理人基金产品
     http://gs.amac.org.cn/amac-infodisc/res/pof/fund/index.html
@@ -392,17 +357,12 @@
     :return: 私募基金管理人基金产品
     :rtype: pandas.DataFrame
     """
-<<<<<<< HEAD
-    # print("正在下载, 由于数据量比较大, 请等待大约 20 秒")
-    data = get_data(url=amac_fund_info_url, payload=amac_fund_info_payload, params=params)
-    need_data = data["content"]
-=======
     url = "https://gs.amac.org.cn/amac-infodisc/api/pof/fund"
     params = {
         "rand": "0.7665138514630696",
         "page": "1",
         "size": "100",
-    }
+    }.update(params)
     r = requests.post(url, params=params, json={}, verify=False)
     data_json = r.json()
     total_page = int(data_json["totalPages"])
@@ -417,7 +377,6 @@
         data_json = r.json()
         temp_df = pd.DataFrame(data_json["content"])
         big_df = big_df.append(temp_df, ignore_index=True)
->>>>>>> 3327000d
     keys_list = [
         "fundNo",
         "fundName",
@@ -456,11 +415,6 @@
     :return: 证券公司集合资管产品公示
     :rtype: pandas.DataFrame
     """
-<<<<<<< HEAD
-    # print("正在下载, 由于数据量比较大, 请等待大约 5 秒")
-    data = get_data(url=amac_securities_info_url, payload=amac_securities_info_payload)
-    need_data = data["content"]
-=======
     url = "https://gs.amac.org.cn/amac-infodisc/api/pof/securities"
     params = {
         "rand": "0.7665138514630696",
@@ -477,7 +431,6 @@
         data_json = r.json()
         temp_df = pd.DataFrame(data_json["content"])
         big_df = big_df.append(temp_df, ignore_index=True)
->>>>>>> 3327000d
     keys_list = [
         "cpmc",
         "cpbm",
@@ -606,11 +559,6 @@
     :return: 基金公司及子公司集合资管产品公示
     :rtype: pandas.DataFrame
     """
-<<<<<<< HEAD
-    # print("正在下载, 由于数据量比较大, 请等待大约 5 秒")
-    data = get_data(url=amac_fund_account_info_url, payload=amac_fund_account_info_payload)
-    need_data = data["content"]
-=======
     url = "https://gs.amac.org.cn/amac-infodisc/api/fund/account"
     params = {
         "rand": "0.7665138514630696",
@@ -627,7 +575,6 @@
         data_json = r.json()
         temp_df = pd.DataFrame(data_json["content"])
         big_df = big_df.append(temp_df, ignore_index=True)
->>>>>>> 3327000d
     keys_list = [
         "registerDate",
         "registerCode",
@@ -654,12 +601,7 @@
     :return: 资产支持专项计划公示信息
     :rtype: pandas.DataFrame
     """
-<<<<<<< HEAD
-    # print("正在下载, 由于数据量比较大, 请等待大约 5 秒")
-    url = 'https://gs.amac.org.cn/amac-infodisc/api/fund/abs'
-=======
     url = "https://gs.amac.org.cn/amac-infodisc/api/fund/abs"
->>>>>>> 3327000d
     params = {
         "rand": "0.7665138514630696",
         "page": "1",
@@ -717,11 +659,6 @@
     :return: 期货公司集合资管产品公示
     :rtype: pandas.DataFrame
     """
-<<<<<<< HEAD
-    # print("正在下载, 由于数据量比较大, 请等待大约 5 秒")
-    data = get_data(url=amac_futures_info_url, payload=amac_futures_info_payload)
-    need_data = data["content"]
-=======
     url = "https://gs.amac.org.cn/amac-infodisc/api/pof/futures"
     params = {
         "rand": "0.7665138514630696",
@@ -738,7 +675,6 @@
         data_json = r.json()
         temp_df = pd.DataFrame(data_json["content"])
         big_df = big_df.append(temp_df, ignore_index=True)
->>>>>>> 3327000d
     keys_list = [
         "mpiName",
         "mpiProductCode",
@@ -780,28 +716,22 @@
     :return: 已注销私募基金管理人名单
     :rtype: pandas.DataFrame
     """
-<<<<<<< HEAD
-    # print("正在下载, 由于数据量比较大, 请等待大约 5 秒")
-    data = get_data(url=amac_manager_cancelled_info_url, payload=amac_manager_cancelled_info_payload, params=params)
-    need_data = data["content"]
-=======
     url = "https://gs.amac.org.cn/amac-infodisc/api/cancelled/manager"
     params = {
         "rand": "0.7665138514630696",
         "page": "1",
         "size": "100",
-    }
-    r = requests.post(url, params=params, json={}, verify=False)
-    data_json = r.json()
-    total_page = data_json["totalPages"]
-    big_df = pd.DataFrame()
-    for page in tqdm(range(0, int(total_page)), leave=False):
-        params.update({"page": page})
-        r = requests.post(url, params=params, json={}, verify=False)
-        data_json = r.json()
-        temp_df = pd.DataFrame(data_json["content"])
-        big_df = big_df.append(temp_df, ignore_index=True)
->>>>>>> 3327000d
+    }.update(params)
+    r = requests.post(url, params=params, json={}, verify=False)
+    data_json = r.json()
+    total_page = data_json["totalPages"]
+    big_df = pd.DataFrame()
+    for page in tqdm(range(0, int(total_page)), leave=False):
+        params.update({"page": page})
+        r = requests.post(url, params=params, json={}, verify=False)
+        data_json = r.json()
+        temp_df = pd.DataFrame(data_json["content"])
+        big_df = big_df.append(temp_df, ignore_index=True)
     keys_list = [
         "orgName",
         "orgCode",
