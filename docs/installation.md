--- conflicted
+++ resolved
@@ -339,8 +339,6 @@
 
 则表示可以在 MATLAB 中调用 AKShare 的带参数的接口。
 
-<<<<<<< HEAD
-=======
 ### 转换数据格式
 
 #### 友情提示
@@ -361,7 +359,6 @@
 disp(df)
 ```
 
->>>>>>> 3327000d
 ## 安装报错解决方案
 
 ### 1. 安装 lxml 库失败的错误
